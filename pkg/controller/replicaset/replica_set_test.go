/*
Copyright 2016 The Kubernetes Authors.

Licensed under the Apache License, Version 2.0 (the "License");
you may not use this file except in compliance with the License.
You may obtain a copy of the License at

    http://www.apache.org/licenses/LICENSE-2.0

Unless required by applicable law or agreed to in writing, software
distributed under the License is distributed on an "AS IS" BASIS,
WITHOUT WARRANTIES OR CONDITIONS OF ANY KIND, either express or implied.
See the License for the specific language governing permissions and
limitations under the License.
*/

package replicaset

import (
	"errors"
	"fmt"
	"math/rand"
	"net/http/httptest"
	"net/url"
	"reflect"
	"sort"
	"strings"
	"sync"
	"testing"
	"time"

	apps "k8s.io/api/apps/v1"
	"k8s.io/api/core/v1"
	apiequality "k8s.io/apimachinery/pkg/api/equality"
	metav1 "k8s.io/apimachinery/pkg/apis/meta/v1"
	"k8s.io/apimachinery/pkg/runtime"
	"k8s.io/apimachinery/pkg/runtime/schema"
	"k8s.io/apimachinery/pkg/util/sets"
	"k8s.io/apimachinery/pkg/util/uuid"
	"k8s.io/apimachinery/pkg/util/wait"
	"k8s.io/apimachinery/pkg/watch"
	"k8s.io/client-go/informers"
	clientset "k8s.io/client-go/kubernetes"
	"k8s.io/client-go/kubernetes/fake"
	restclient "k8s.io/client-go/rest"
	core "k8s.io/client-go/testing"
	"k8s.io/client-go/tools/cache"
	utiltesting "k8s.io/client-go/util/testing"
	"k8s.io/client-go/util/workqueue"
	"k8s.io/kubernetes/pkg/controller"
	. "k8s.io/kubernetes/pkg/controller/testutil"
	"k8s.io/kubernetes/pkg/securitycontext"
)

func testNewReplicaSetControllerFromClient(client clientset.Interface, stopCh chan struct{}, burstReplicas int) (*ReplicaSetController, informers.SharedInformerFactory) {
	informers := informers.NewSharedInformerFactory(client, controller.NoResyncPeriodFunc())

	ret := NewReplicaSetController(
		informers.Apps().V1().ReplicaSets(),
		informers.Core().V1().Pods(),
		client,
		burstReplicas,
	)

	ret.podListerSynced = alwaysReady
	ret.rsListerSynced = alwaysReady

	return ret, informers
}

func skipListerFunc(verb string, url url.URL) bool {
	if verb != "GET" {
		return false
	}
	if strings.HasSuffix(url.Path, "/pods") || strings.Contains(url.Path, "/replicasets") {
		return true
	}
	return false
}

var alwaysReady = func() bool { return true }

func newReplicaSet(replicas int, selectorMap map[string]string) *apps.ReplicaSet {
	isController := true
	rs := &apps.ReplicaSet{
		TypeMeta: metav1.TypeMeta{APIVersion: "v1", Kind: "ReplicaSet"},
		ObjectMeta: metav1.ObjectMeta{
			UID:       uuid.NewUUID(),
			Name:      "foobar",
			Namespace: metav1.NamespaceDefault,
			OwnerReferences: []metav1.OwnerReference{
				{UID: "123", Controller: &isController},
			},
			ResourceVersion: "18",
		},
		Spec: apps.ReplicaSetSpec{
			Replicas: func() *int32 { i := int32(replicas); return &i }(),
			Selector: &metav1.LabelSelector{MatchLabels: selectorMap},
			Template: v1.PodTemplateSpec{
				ObjectMeta: metav1.ObjectMeta{
					Labels: map[string]string{
						"name": "foo",
						"type": "production",
					},
				},
				Spec: v1.PodSpec{
					Containers: []v1.Container{
						{
							Image:                  "foo/bar",
							TerminationMessagePath: v1.TerminationMessagePathDefault,
							ImagePullPolicy:        v1.PullIfNotPresent,
							SecurityContext:        securitycontext.ValidSecurityContextWithContainerDefaults(),
						},
					},
					RestartPolicy: v1.RestartPolicyAlways,
					DNSPolicy:     v1.DNSDefault,
					NodeSelector: map[string]string{
						"baz": "blah",
					},
				},
			},
		},
	}
	return rs
}

// create a pod with the given phase for the given rs (same selectors and namespace)
func newPod(name string, rs *apps.ReplicaSet, status v1.PodPhase, lastTransitionTime *metav1.Time, properlyOwned bool) *v1.Pod {
	var conditions []v1.PodCondition
	if status == v1.PodRunning {
		condition := v1.PodCondition{Type: v1.PodReady, Status: v1.ConditionTrue}
		if lastTransitionTime != nil {
			condition.LastTransitionTime = *lastTransitionTime
		}
		conditions = append(conditions, condition)
	}
	var controllerReference metav1.OwnerReference
	if properlyOwned {
		var trueVar = true
		controllerReference = metav1.OwnerReference{UID: rs.UID, APIVersion: "v1beta1", Kind: "ReplicaSet", Name: rs.Name, Controller: &trueVar}
	}
	return &v1.Pod{
		ObjectMeta: metav1.ObjectMeta{
			UID:             uuid.NewUUID(),
			Name:            name,
			Namespace:       rs.Namespace,
			Labels:          rs.Spec.Selector.MatchLabels,
			OwnerReferences: []metav1.OwnerReference{controllerReference},
		},
		Status: v1.PodStatus{Phase: status, Conditions: conditions},
	}
}

// create count pods with the given phase for the given ReplicaSet (same selectors and namespace), and add them to the store.
func newPodList(store cache.Store, count int, status v1.PodPhase, labelMap map[string]string, rs *apps.ReplicaSet, name string) *v1.PodList {
	pods := []v1.Pod{}
	var trueVar = true
	controllerReference := metav1.OwnerReference{UID: rs.UID, APIVersion: "v1beta1", Kind: "ReplicaSet", Name: rs.Name, Controller: &trueVar}
	for i := 0; i < count; i++ {
		pod := newPod(fmt.Sprintf("%s%d", name, i), rs, status, nil, false)
		pod.ObjectMeta.Labels = labelMap
		pod.OwnerReferences = []metav1.OwnerReference{controllerReference}
		if store != nil {
			store.Add(pod)
		}
		pods = append(pods, *pod)
	}
	return &v1.PodList{
		Items: pods,
	}
}

// processSync initiates a sync via processNextWorkItem() to test behavior that
// depends on both functions (such as re-queueing on sync error).
func processSync(rsc *ReplicaSetController, key string) error {
	// Save old syncHandler and replace with one that captures the error.
	oldSyncHandler := rsc.syncHandler
	defer func() {
		rsc.syncHandler = oldSyncHandler
	}()
	var syncErr error
	rsc.syncHandler = func(key string) error {
		syncErr = oldSyncHandler(key)
		return syncErr
	}
	rsc.queue.Add(key)
	rsc.processNextWorkItem()
	return syncErr
}

func validateSyncReplicaSet(t *testing.T, fakePodControl *controller.FakePodControl, expectedCreates, expectedDeletes, expectedPatches int) {
	if e, a := expectedCreates, len(fakePodControl.Templates); e != a {
		t.Errorf("Unexpected number of creates.  Expected %d, saw %d\n", e, a)
	}
	if e, a := expectedDeletes, len(fakePodControl.DeletePodName); e != a {
		t.Errorf("Unexpected number of deletes.  Expected %d, saw %d\n", e, a)
	}
	if e, a := expectedPatches, len(fakePodControl.Patches); e != a {
		t.Errorf("Unexpected number of patches.  Expected %d, saw %d\n", e, a)
	}
}

func TestSyncReplicaSetDoesNothing(t *testing.T) {
	client := clientset.NewForConfigOrDie(&restclient.Config{Host: "", ContentConfig: restclient.ContentConfig{GroupVersion: &schema.GroupVersion{Group: "", Version: "v1"}}})
	fakePodControl := controller.FakePodControl{}
	stopCh := make(chan struct{})
	defer close(stopCh)
	manager, informers := testNewReplicaSetControllerFromClient(client, stopCh, BurstReplicas)

	// 2 running pods, a controller with 2 replicas, sync is a no-op
	labelMap := map[string]string{"foo": "bar"}
	rsSpec := newReplicaSet(2, labelMap)
	informers.Apps().V1().ReplicaSets().Informer().GetIndexer().Add(rsSpec)
	newPodList(informers.Core().V1().Pods().Informer().GetIndexer(), 2, v1.PodRunning, labelMap, rsSpec, "pod")

	manager.podControl = &fakePodControl
	manager.syncReplicaSet(GetKey(rsSpec, t))
	validateSyncReplicaSet(t, &fakePodControl, 0, 0, 0)
}

func TestDeleteFinalStateUnknown(t *testing.T) {
	client := clientset.NewForConfigOrDie(&restclient.Config{Host: "", ContentConfig: restclient.ContentConfig{GroupVersion: &schema.GroupVersion{Group: "", Version: "v1"}}})
	fakePodControl := controller.FakePodControl{}
	stopCh := make(chan struct{})
	defer close(stopCh)
	manager, informers := testNewReplicaSetControllerFromClient(client, stopCh, BurstReplicas)
	manager.podControl = &fakePodControl

	received := make(chan string)
	manager.syncHandler = func(key string) error {
		received <- key
		return nil
	}

	// The DeletedFinalStateUnknown object should cause the ReplicaSet manager to insert
	// the controller matching the selectors of the deleted pod into the work queue.
	labelMap := map[string]string{"foo": "bar"}
	rsSpec := newReplicaSet(1, labelMap)
	informers.Apps().V1().ReplicaSets().Informer().GetIndexer().Add(rsSpec)
	pods := newPodList(nil, 1, v1.PodRunning, labelMap, rsSpec, "pod")
	manager.deletePod(cache.DeletedFinalStateUnknown{Key: "foo", Obj: &pods.Items[0]})

	go manager.worker()

	expected := GetKey(rsSpec, t)
	select {
	case key := <-received:
		if key != expected {
			t.Errorf("Unexpected sync all for ReplicaSet %v, expected %v", key, expected)
		}
	case <-time.After(wait.ForeverTestTimeout):
		t.Errorf("Processing DeleteFinalStateUnknown took longer than expected")
	}
}

// Tell the rs to create 100 replicas, but simulate a limit (like a quota limit)
// of 10, and verify that the rs doesn't make 100 create calls per sync pass
func TestSyncReplicaSetCreateFailures(t *testing.T) {
	fakePodControl := controller.FakePodControl{}
	fakePodControl.CreateLimit = 10

	labelMap := map[string]string{"foo": "bar"}
	rs := newReplicaSet(fakePodControl.CreateLimit*10, labelMap)
	client := fake.NewSimpleClientset(rs)
	stopCh := make(chan struct{})
	defer close(stopCh)
	manager, informers := testNewReplicaSetControllerFromClient(client, stopCh, BurstReplicas)

	informers.Apps().V1().ReplicaSets().Informer().GetIndexer().Add(rs)

	manager.podControl = &fakePodControl
	manager.syncReplicaSet(GetKey(rs, t))
	validateSyncReplicaSet(t, &fakePodControl, fakePodControl.CreateLimit, 0, 0)
	expectedLimit := 0
	for pass := uint8(0); expectedLimit <= fakePodControl.CreateLimit; pass++ {
		expectedLimit += controller.SlowStartInitialBatchSize << pass
	}
	if fakePodControl.CreateCallCount > expectedLimit {
		t.Errorf("Unexpected number of create calls.  Expected <= %d, saw %d\n", fakePodControl.CreateLimit*2, fakePodControl.CreateCallCount)
	}
}

func TestSyncReplicaSetDormancy(t *testing.T) {
	// Setup a test server so we can lie about the current state of pods
	fakeHandler := utiltesting.FakeHandler{
		StatusCode:    200,
		ResponseBody:  "{}",
		SkipRequestFn: skipListerFunc,
		T:             t,
	}
	testServer := httptest.NewServer(&fakeHandler)
	defer testServer.Close()
	client := clientset.NewForConfigOrDie(&restclient.Config{Host: testServer.URL, ContentConfig: restclient.ContentConfig{GroupVersion: &schema.GroupVersion{Group: "", Version: "v1"}}})

	fakePodControl := controller.FakePodControl{}
	stopCh := make(chan struct{})
	defer close(stopCh)
	manager, informers := testNewReplicaSetControllerFromClient(client, stopCh, BurstReplicas)

	manager.podControl = &fakePodControl

	labelMap := map[string]string{"foo": "bar"}
	rsSpec := newReplicaSet(2, labelMap)
	informers.Apps().V1().ReplicaSets().Informer().GetIndexer().Add(rsSpec)
	newPodList(informers.Core().V1().Pods().Informer().GetIndexer(), 1, v1.PodRunning, labelMap, rsSpec, "pod")

	// Creates a replica and sets expectations
	rsSpec.Status.Replicas = 1
	rsSpec.Status.ReadyReplicas = 1
	rsSpec.Status.AvailableReplicas = 1
	manager.syncReplicaSet(GetKey(rsSpec, t))
	validateSyncReplicaSet(t, &fakePodControl, 1, 0, 0)

	// Expectations prevents replicas but not an update on status
	rsSpec.Status.Replicas = 0
	rsSpec.Status.ReadyReplicas = 0
	rsSpec.Status.AvailableReplicas = 0
	fakePodControl.Clear()
	manager.syncReplicaSet(GetKey(rsSpec, t))
	validateSyncReplicaSet(t, &fakePodControl, 0, 0, 0)

	// Get the key for the controller
	rsKey, err := controller.KeyFunc(rsSpec)
	if err != nil {
		t.Errorf("Couldn't get key for object %#v: %v", rsSpec, err)
	}

	// Lowering expectations should lead to a sync that creates a replica, however the
	// fakePodControl error will prevent this, leaving expectations at 0, 0
	manager.expectations.CreationObserved(rsKey)
	rsSpec.Status.Replicas = 1
	rsSpec.Status.ReadyReplicas = 1
	rsSpec.Status.AvailableReplicas = 1
	fakePodControl.Clear()
	fakePodControl.Err = fmt.Errorf("fake Error")

	manager.syncReplicaSet(GetKey(rsSpec, t))
	validateSyncReplicaSet(t, &fakePodControl, 1, 0, 0)

	// This replica should not need a Lowering of expectations, since the previous create failed
	fakePodControl.Clear()
	fakePodControl.Err = nil
	manager.syncReplicaSet(GetKey(rsSpec, t))
	validateSyncReplicaSet(t, &fakePodControl, 1, 0, 0)

	// 2 PUT for the ReplicaSet status during dormancy window.
	// Note that the pod creates go through pod control so they're not recorded.
	fakeHandler.ValidateRequestCount(t, 2)
}

func TestGetReplicaSetsWithSameController(t *testing.T) {
	someRS := newReplicaSet(1, map[string]string{"foo": "bar"})
	someRS.Name = "rs1"
	relatedRS := newReplicaSet(1, map[string]string{"foo": "baz"})
	relatedRS.Name = "rs2"
	unrelatedRS := newReplicaSet(1, map[string]string{"foo": "quux"})
	unrelatedRS.Name = "rs3"
	unrelatedRS.ObjectMeta.OwnerReferences[0].UID = "456"
	pendingDeletionRS := newReplicaSet(1, map[string]string{"foo": "xyzzy"})
	pendingDeletionRS.Name = "rs4"
	pendingDeletionRS.ObjectMeta.OwnerReferences[0].UID = "789"
	now := metav1.Now()
	pendingDeletionRS.DeletionTimestamp = &now

	stopCh := make(chan struct{})
	defer close(stopCh)
	manager, informers := testNewReplicaSetControllerFromClient(clientset.NewForConfigOrDie(&restclient.Config{Host: "", ContentConfig: restclient.ContentConfig{GroupVersion: &schema.GroupVersion{Group: "", Version: "v1"}}}), stopCh, BurstReplicas)
	testCases := []struct {
		name        string
		rss         []*apps.ReplicaSet
		rs          *apps.ReplicaSet
		expectedRSs []*apps.ReplicaSet
	}{
		{
			name:        "expect to get back a ReplicaSet that is pending deletion",
			rss:         []*apps.ReplicaSet{pendingDeletionRS, unrelatedRS},
			rs:          pendingDeletionRS,
			expectedRSs: []*apps.ReplicaSet{pendingDeletionRS},
		},
		{
			name:        "expect to get back only the given ReplicaSet if there is no related ReplicaSet",
			rss:         []*apps.ReplicaSet{someRS, unrelatedRS},
			rs:          someRS,
			expectedRSs: []*apps.ReplicaSet{someRS},
		},
		{
			name:        "expect to get back the given ReplicaSet as well as any related ReplicaSet but not an unrelated ReplicaSet",
			rss:         []*apps.ReplicaSet{someRS, relatedRS, unrelatedRS},
			rs:          someRS,
			expectedRSs: []*apps.ReplicaSet{someRS, relatedRS},
		},
	}
	for _, c := range testCases {
		for _, r := range c.rss {
			informers.Apps().V1().ReplicaSets().Informer().GetIndexer().Add(r)
		}
		actualRSs := manager.getReplicaSetsWithSameController(c.rs)
		var actualRSNames, expectedRSNames []string
		for _, r := range actualRSs {
			actualRSNames = append(actualRSNames, r.Name)
		}
		for _, r := range c.expectedRSs {
			expectedRSNames = append(expectedRSNames, r.Name)
		}
		sort.Strings(actualRSNames)
		sort.Strings(expectedRSNames)
		if !reflect.DeepEqual(actualRSNames, expectedRSNames) {
			t.Errorf("Got [%s]; expected [%s]", strings.Join(actualRSNames, ", "), strings.Join(expectedRSNames, ", "))
		}
	}
}

func TestPodControllerLookup(t *testing.T) {
	stopCh := make(chan struct{})
	defer close(stopCh)
	manager, informers := testNewReplicaSetControllerFromClient(clientset.NewForConfigOrDie(&restclient.Config{Host: "", ContentConfig: restclient.ContentConfig{GroupVersion: &schema.GroupVersion{Group: "", Version: "v1"}}}), stopCh, BurstReplicas)
	testCases := []struct {
		inRSs     []*apps.ReplicaSet
		pod       *v1.Pod
		outRSName string
	}{
		// pods without labels don't match any ReplicaSets
		{
			inRSs: []*apps.ReplicaSet{
				{ObjectMeta: metav1.ObjectMeta{Name: "basic"}}},
			pod:       &v1.Pod{ObjectMeta: metav1.ObjectMeta{Name: "foo1", Namespace: metav1.NamespaceAll}},
			outRSName: "",
		},
		// Matching labels, not namespace
		{
			inRSs: []*apps.ReplicaSet{
				{
					ObjectMeta: metav1.ObjectMeta{Name: "foo"},
					Spec: apps.ReplicaSetSpec{
						Selector: &metav1.LabelSelector{MatchLabels: map[string]string{"foo": "bar"}},
					},
				},
			},
			pod: &v1.Pod{
				ObjectMeta: metav1.ObjectMeta{
					Name: "foo2", Namespace: "ns", Labels: map[string]string{"foo": "bar"}}},
			outRSName: "",
		},
		// Matching ns and labels returns the key to the ReplicaSet, not the ReplicaSet name
		{
			inRSs: []*apps.ReplicaSet{
				{
					ObjectMeta: metav1.ObjectMeta{Name: "bar", Namespace: "ns"},
					Spec: apps.ReplicaSetSpec{
						Selector: &metav1.LabelSelector{MatchLabels: map[string]string{"foo": "bar"}},
					},
				},
			},
			pod: &v1.Pod{
				ObjectMeta: metav1.ObjectMeta{
					Name: "foo3", Namespace: "ns", Labels: map[string]string{"foo": "bar"}}},
			outRSName: "bar",
		},
	}
	for _, c := range testCases {
		for _, r := range c.inRSs {
			informers.Apps().V1().ReplicaSets().Informer().GetIndexer().Add(r)
		}
		if rss := manager.getPodReplicaSets(c.pod); rss != nil {
			if len(rss) != 1 {
				t.Errorf("len(rss) = %v, want %v", len(rss), 1)
				continue
			}
			rs := rss[0]
			if c.outRSName != rs.Name {
				t.Errorf("Got replica set %+v expected %+v", rs.Name, c.outRSName)
			}
		} else if c.outRSName != "" {
			t.Errorf("Expected a replica set %v pod %v, found none", c.outRSName, c.pod.Name)
		}
	}
}

// byName sorts pods by their names.
type byName []*v1.Pod

func (pods byName) Len() int           { return len(pods) }
func (pods byName) Swap(i, j int)      { pods[i], pods[j] = pods[j], pods[i] }
func (pods byName) Less(i, j int) bool { return pods[i].Name < pods[j].Name }

func TestRelatedPodsLookup(t *testing.T) {
	someRS := newReplicaSet(1, map[string]string{"foo": "bar"})
	someRS.Name = "foo1"
	relatedRS := newReplicaSet(1, map[string]string{"foo": "baz"})
	relatedRS.Name = "foo2"
	unrelatedRS := newReplicaSet(1, map[string]string{"foo": "quux"})
	unrelatedRS.Name = "bar1"
	unrelatedRS.ObjectMeta.OwnerReferences[0].UID = "456"
	pendingDeletionRS := newReplicaSet(1, map[string]string{"foo": "xyzzy"})
	pendingDeletionRS.Name = "foo3"
	pendingDeletionRS.ObjectMeta.OwnerReferences[0].UID = "789"
	now := metav1.Now()
	pendingDeletionRS.DeletionTimestamp = &now
	pod1 := newPod("pod1", someRS, v1.PodRunning, nil, true)
	pod2 := newPod("pod2", someRS, v1.PodRunning, nil, true)
	pod3 := newPod("pod3", relatedRS, v1.PodRunning, nil, true)
	pod4 := newPod("pod4", unrelatedRS, v1.PodRunning, nil, true)

	stopCh := make(chan struct{})
	defer close(stopCh)
	manager, informers := testNewReplicaSetControllerFromClient(clientset.NewForConfigOrDie(&restclient.Config{Host: "", ContentConfig: restclient.ContentConfig{GroupVersion: &schema.GroupVersion{Group: "", Version: "v1"}}}), stopCh, BurstReplicas)
	testCases := []struct {
		name             string
		rss              []*apps.ReplicaSet
		pods             []*v1.Pod
		rs               *apps.ReplicaSet
		expectedPodNames []string
	}{
		{
			name:             "expect to get a pod even if its owning ReplicaSet is pending deletion",
			rss:              []*apps.ReplicaSet{pendingDeletionRS, unrelatedRS},
			rs:               pendingDeletionRS,
			pods:             []*v1.Pod{newPod("pod", pendingDeletionRS, v1.PodRunning, nil, true)},
			expectedPodNames: []string{"pod"},
		},
		{
			name:             "expect to get only the ReplicaSet's own pods if there is no related ReplicaSet",
			rss:              []*apps.ReplicaSet{someRS, unrelatedRS},
			rs:               someRS,
			pods:             []*v1.Pod{pod1, pod2, pod4},
			expectedPodNames: []string{"pod1", "pod2"},
		},
		{
			name:             "expect to get own pods as well as any related ReplicaSet's but not an unrelated ReplicaSet's",
			rss:              []*apps.ReplicaSet{someRS, relatedRS, unrelatedRS},
			rs:               someRS,
			pods:             []*v1.Pod{pod1, pod2, pod3, pod4},
			expectedPodNames: []string{"pod1", "pod2", "pod3"},
		},
	}
	for _, c := range testCases {
		for _, r := range c.rss {
			informers.Apps().V1().ReplicaSets().Informer().GetIndexer().Add(r)
		}
		for _, pod := range c.pods {
			informers.Core().V1().Pods().Informer().GetIndexer().Add(pod)
			manager.addPod(pod)
		}
		actualPods, err := manager.getIndirectlyRelatedPods(c.rs)
		if err != nil {
			t.Errorf("Unexpected error from getIndirectlyRelatedPods: %v", err)
		}
		var actualPodNames []string
		for _, pod := range actualPods {
			actualPodNames = append(actualPodNames, pod.Name)
		}
		sort.Strings(actualPodNames)
		sort.Strings(c.expectedPodNames)
		if !reflect.DeepEqual(actualPodNames, c.expectedPodNames) {
			t.Errorf("Got [%s]; expected [%s]", strings.Join(actualPodNames, ", "), strings.Join(c.expectedPodNames, ", "))
		}
	}
}

func TestWatchControllers(t *testing.T) {
	fakeWatch := watch.NewFake()
	client := fake.NewSimpleClientset()
	client.PrependWatchReactor("replicasets", core.DefaultWatchReactor(fakeWatch, nil))
	stopCh := make(chan struct{})
	defer close(stopCh)
	informers := informers.NewSharedInformerFactory(client, controller.NoResyncPeriodFunc())
	manager := NewReplicaSetController(
		informers.Apps().V1().ReplicaSets(),
		informers.Core().V1().Pods(),
		client,
		BurstReplicas,
	)
	informers.Start(stopCh)

	var testRSSpec apps.ReplicaSet
	received := make(chan string)

	// The update sent through the fakeWatcher should make its way into the workqueue,
	// and eventually into the syncHandler. The handler validates the received controller
	// and closes the received channel to indicate that the test can finish.
	manager.syncHandler = func(key string) error {
		obj, exists, err := informers.Apps().V1().ReplicaSets().Informer().GetIndexer().GetByKey(key)
		if !exists || err != nil {
			t.Errorf("Expected to find replica set under key %v", key)
		}
		rsSpec := *obj.(*apps.ReplicaSet)
		if !apiequality.Semantic.DeepDerivative(rsSpec, testRSSpec) {
			t.Errorf("Expected %#v, but got %#v", testRSSpec, rsSpec)
		}
		close(received)
		return nil
	}
	// Start only the ReplicaSet watcher and the workqueue, send a watch event,
	// and make sure it hits the sync method.
	go wait.Until(manager.worker, 10*time.Millisecond, stopCh)

	testRSSpec.Name = "foo"
	fakeWatch.Add(&testRSSpec)

	select {
	case <-received:
	case <-time.After(wait.ForeverTestTimeout):
		t.Errorf("unexpected timeout from result channel")
	}
}

func TestWatchPods(t *testing.T) {
	client := fake.NewSimpleClientset()

	fakeWatch := watch.NewFake()
	client.PrependWatchReactor("pods", core.DefaultWatchReactor(fakeWatch, nil))

	stopCh := make(chan struct{})
	defer close(stopCh)

	manager, informers := testNewReplicaSetControllerFromClient(client, stopCh, BurstReplicas)

	// Put one ReplicaSet into the shared informer
	labelMap := map[string]string{"foo": "bar"}
	testRSSpec := newReplicaSet(1, labelMap)
	informers.Apps().V1().ReplicaSets().Informer().GetIndexer().Add(testRSSpec)

	received := make(chan string)
	// The pod update sent through the fakeWatcher should figure out the managing ReplicaSet and
	// send it into the syncHandler.
	manager.syncHandler = func(key string) error {
		namespace, name, err := cache.SplitMetaNamespaceKey(key)
		if err != nil {
			t.Errorf("Error splitting key: %v", err)
		}
		rsSpec, err := manager.rsLister.ReplicaSets(namespace).Get(name)
		if err != nil {
			t.Errorf("Expected to find replica set under key %v: %v", key, err)
		}
		if !apiequality.Semantic.DeepDerivative(rsSpec, testRSSpec) {
			t.Errorf("\nExpected %#v,\nbut got %#v", testRSSpec, rsSpec)
		}
		close(received)
		return nil
	}

	// Start only the pod watcher and the workqueue, send a watch event,
	// and make sure it hits the sync method for the right ReplicaSet.
	go informers.Core().V1().Pods().Informer().Run(stopCh)
	go manager.Run(1, stopCh)

	pods := newPodList(nil, 1, v1.PodRunning, labelMap, testRSSpec, "pod")
	testPod := pods.Items[0]
	testPod.Status.Phase = v1.PodFailed
	fakeWatch.Add(&testPod)

	select {
	case <-received:
	case <-time.After(wait.ForeverTestTimeout):
		t.Errorf("unexpected timeout from result channel")
	}
}

func TestUpdatePods(t *testing.T) {
	stopCh := make(chan struct{})
	defer close(stopCh)
	manager, informers := testNewReplicaSetControllerFromClient(fake.NewSimpleClientset(), stopCh, BurstReplicas)

	received := make(chan string)

	manager.syncHandler = func(key string) error {
		namespace, name, err := cache.SplitMetaNamespaceKey(key)
		if err != nil {
			t.Errorf("Error splitting key: %v", err)
		}
		rsSpec, err := manager.rsLister.ReplicaSets(namespace).Get(name)
		if err != nil {
			t.Errorf("Expected to find replica set under key %v: %v", key, err)
		}
		received <- rsSpec.Name
		return nil
	}

	go wait.Until(manager.worker, 10*time.Millisecond, stopCh)

	// Put 2 ReplicaSets and one pod into the informers
	labelMap1 := map[string]string{"foo": "bar"}
	testRSSpec1 := newReplicaSet(1, labelMap1)
	informers.Apps().V1().ReplicaSets().Informer().GetIndexer().Add(testRSSpec1)
	testRSSpec2 := *testRSSpec1
	labelMap2 := map[string]string{"bar": "foo"}
	testRSSpec2.Spec.Selector = &metav1.LabelSelector{MatchLabels: labelMap2}
	testRSSpec2.Name = "barfoo"
	informers.Apps().V1().ReplicaSets().Informer().GetIndexer().Add(&testRSSpec2)

	isController := true
	controllerRef1 := metav1.OwnerReference{UID: testRSSpec1.UID, APIVersion: "v1", Kind: "ReplicaSet", Name: testRSSpec1.Name, Controller: &isController}
	controllerRef2 := metav1.OwnerReference{UID: testRSSpec2.UID, APIVersion: "v1", Kind: "ReplicaSet", Name: testRSSpec2.Name, Controller: &isController}

	// case 1: Pod with a ControllerRef
	pod1 := newPodList(informers.Core().V1().Pods().Informer().GetIndexer(), 1, v1.PodRunning, labelMap1, testRSSpec1, "pod").Items[0]
	pod1.OwnerReferences = []metav1.OwnerReference{controllerRef1}
	pod1.ResourceVersion = "1"
	pod2 := pod1
	pod2.Labels = labelMap2
	pod2.ResourceVersion = "2"
	manager.updatePod(&pod1, &pod2)
	expected := sets.NewString(testRSSpec1.Name)
	for _, name := range expected.List() {
		t.Logf("Expecting update for %+v", name)
		select {
		case got := <-received:
			if !expected.Has(got) {
				t.Errorf("Expected keys %#v got %v", expected, got)
			}
		case <-time.After(wait.ForeverTestTimeout):
			t.Errorf("Expected update notifications for replica sets")
		}
	}

	// case 2: Remove ControllerRef (orphan). Expect to sync label-matching RS.
	pod1 = newPodList(informers.Core().V1().Pods().Informer().GetIndexer(), 1, v1.PodRunning, labelMap1, testRSSpec1, "pod").Items[0]
	pod1.ResourceVersion = "1"
	pod1.Labels = labelMap2
	pod1.OwnerReferences = []metav1.OwnerReference{controllerRef2}
	pod2 = pod1
	pod2.OwnerReferences = nil
	pod2.ResourceVersion = "2"
	manager.updatePod(&pod1, &pod2)
	expected = sets.NewString(testRSSpec2.Name)
	for _, name := range expected.List() {
		t.Logf("Expecting update for %+v", name)
		select {
		case got := <-received:
			if !expected.Has(got) {
				t.Errorf("Expected keys %#v got %v", expected, got)
			}
		case <-time.After(wait.ForeverTestTimeout):
			t.Errorf("Expected update notifications for replica sets")
		}
	}

	// case 2: Remove ControllerRef (orphan). Expect to sync both former owner and
	// any label-matching RS.
	pod1 = newPodList(informers.Core().V1().Pods().Informer().GetIndexer(), 1, v1.PodRunning, labelMap1, testRSSpec1, "pod").Items[0]
	pod1.ResourceVersion = "1"
	pod1.Labels = labelMap2
	pod1.OwnerReferences = []metav1.OwnerReference{controllerRef1}
	pod2 = pod1
	pod2.OwnerReferences = nil
	pod2.ResourceVersion = "2"
	manager.updatePod(&pod1, &pod2)
	expected = sets.NewString(testRSSpec1.Name, testRSSpec2.Name)
	for _, name := range expected.List() {
		t.Logf("Expecting update for %+v", name)
		select {
		case got := <-received:
			if !expected.Has(got) {
				t.Errorf("Expected keys %#v got %v", expected, got)
			}
		case <-time.After(wait.ForeverTestTimeout):
			t.Errorf("Expected update notifications for replica sets")
		}
	}

	// case 4: Keep ControllerRef, change labels. Expect to sync owning RS.
	pod1 = newPodList(informers.Core().V1().Pods().Informer().GetIndexer(), 1, v1.PodRunning, labelMap1, testRSSpec1, "pod").Items[0]
	pod1.ResourceVersion = "1"
	pod1.Labels = labelMap1
	pod1.OwnerReferences = []metav1.OwnerReference{controllerRef2}
	pod2 = pod1
	pod2.Labels = labelMap2
	pod2.ResourceVersion = "2"
	manager.updatePod(&pod1, &pod2)
	expected = sets.NewString(testRSSpec2.Name)
	for _, name := range expected.List() {
		t.Logf("Expecting update for %+v", name)
		select {
		case got := <-received:
			if !expected.Has(got) {
				t.Errorf("Expected keys %#v got %v", expected, got)
			}
		case <-time.After(wait.ForeverTestTimeout):
			t.Errorf("Expected update notifications for replica sets")
		}
	}
}

func TestControllerUpdateRequeue(t *testing.T) {
	// This server should force a requeue of the controller because it fails to update status.Replicas.
	labelMap := map[string]string{"foo": "bar"}
	rs := newReplicaSet(1, labelMap)
	client := fake.NewSimpleClientset(rs)
	client.PrependReactor("update", "replicasets",
		func(action core.Action) (bool, runtime.Object, error) {
			if action.GetSubresource() != "status" {
				return false, nil, nil
			}
			return true, nil, errors.New("failed to update status")
		})
	stopCh := make(chan struct{})
	defer close(stopCh)
	manager, informers := testNewReplicaSetControllerFromClient(client, stopCh, BurstReplicas)

	informers.Apps().V1().ReplicaSets().Informer().GetIndexer().Add(rs)
	rs.Status = apps.ReplicaSetStatus{Replicas: 2}
	newPodList(informers.Core().V1().Pods().Informer().GetIndexer(), 1, v1.PodRunning, labelMap, rs, "pod")

	fakePodControl := controller.FakePodControl{}
	manager.podControl = &fakePodControl

	// Enqueue once. Then process it. Disable rate-limiting for this.
	manager.queue = workqueue.NewRateLimitingQueue(workqueue.NewMaxOfRateLimiter())
	manager.enqueueReplicaSet(rs)
	manager.processNextWorkItem()
	// It should have been requeued.
	if got, want := manager.queue.Len(), 1; got != want {
		t.Errorf("queue.Len() = %v, want %v", got, want)
	}
}

func TestControllerUpdateStatusWithFailure(t *testing.T) {
	rs := newReplicaSet(1, map[string]string{"foo": "bar"})
	fakeClient := &fake.Clientset{}
	fakeClient.AddReactor("get", "replicasets", func(action core.Action) (bool, runtime.Object, error) { return true, rs, nil })
	fakeClient.AddReactor("*", "*", func(action core.Action) (bool, runtime.Object, error) {
		return true, &apps.ReplicaSet{}, fmt.Errorf("fake error")
	})
	fakeRSClient := fakeClient.AppsV1().ReplicaSets("default")
	numReplicas := int32(10)
	newStatus := apps.ReplicaSetStatus{Replicas: numReplicas}
	updateReplicaSetStatus(fakeRSClient, rs, newStatus)
	updates, gets := 0, 0
	for _, a := range fakeClient.Actions() {
		if a.GetResource().Resource != "replicasets" {
			t.Errorf("Unexpected action %+v", a)
			continue
		}

		switch action := a.(type) {
		case core.GetAction:
			gets++
			// Make sure the get is for the right ReplicaSet even though the update failed.
			if action.GetName() != rs.Name {
				t.Errorf("Expected get for ReplicaSet %v, got %+v instead", rs.Name, action.GetName())
			}
		case core.UpdateAction:
			updates++
			// Confirm that the update has the right status.Replicas even though the Get
			// returned a ReplicaSet with replicas=1.
			if c, ok := action.GetObject().(*apps.ReplicaSet); !ok {
				t.Errorf("Expected a ReplicaSet as the argument to update, got %T", c)
			} else if c.Status.Replicas != numReplicas {
				t.Errorf("Expected update for ReplicaSet to contain replicas %v, got %v instead",
					numReplicas, c.Status.Replicas)
			}
		default:
			t.Errorf("Unexpected action %+v", a)
		}
	}
	if gets != 1 || updates != 2 {
		t.Errorf("Expected 1 get and 2 updates, got %d gets %d updates", gets, updates)
	}
}

// TODO: This test is too hairy for a unittest. It should be moved to an E2E suite.
func doTestControllerBurstReplicas(t *testing.T, burstReplicas, numReplicas int) {
	labelMap := map[string]string{"foo": "bar"}
	rsSpec := newReplicaSet(numReplicas, labelMap)
	client := fake.NewSimpleClientset(rsSpec)
	fakePodControl := controller.FakePodControl{}
	stopCh := make(chan struct{})
	defer close(stopCh)
	manager, informers := testNewReplicaSetControllerFromClient(client, stopCh, burstReplicas)
	manager.podControl = &fakePodControl

	informers.Apps().V1().ReplicaSets().Informer().GetIndexer().Add(rsSpec)

	expectedPods := int32(0)
	pods := newPodList(nil, numReplicas, v1.PodPending, labelMap, rsSpec, "pod")

	rsKey, err := controller.KeyFunc(rsSpec)
	if err != nil {
		t.Errorf("Couldn't get key for object %#v: %v", rsSpec, err)
	}

	// Size up the controller, then size it down, and confirm the expected create/delete pattern
	for _, replicas := range []int32{int32(numReplicas), 0} {

		*(rsSpec.Spec.Replicas) = replicas
		informers.Apps().V1().ReplicaSets().Informer().GetIndexer().Add(rsSpec)

		for i := 0; i < numReplicas; i += burstReplicas {
			manager.syncReplicaSet(GetKey(rsSpec, t))

			// The store accrues active pods. It's also used by the ReplicaSet to determine how many
			// replicas to create.
			activePods := int32(len(informers.Core().V1().Pods().Informer().GetIndexer().List()))
			if replicas != 0 {
				// This is the number of pods currently "in flight". They were created by the
				// ReplicaSet controller above, which then puts the ReplicaSet to sleep till
				// all of them have been observed.
				expectedPods = replicas - activePods
				if expectedPods > int32(burstReplicas) {
					expectedPods = int32(burstReplicas)
				}
				// This validates the ReplicaSet manager sync actually created pods
				validateSyncReplicaSet(t, &fakePodControl, int(expectedPods), 0, 0)

				// This simulates the watch events for all but 1 of the expected pods.
				// None of these should wake the controller because it has expectations==BurstReplicas.
				for i := int32(0); i < expectedPods-1; i++ {
					informers.Core().V1().Pods().Informer().GetIndexer().Add(&pods.Items[i])
					manager.addPod(&pods.Items[i])
				}

				podExp, exists, err := manager.expectations.GetExpectations(rsKey)
				if !exists || err != nil {
					t.Fatalf("Did not find expectations for rs.")
				}
				if add, _ := podExp.GetExpectations(); add != 1 {
					t.Fatalf("Expectations are wrong %v", podExp)
				}
			} else {
				expectedPods = (replicas - activePods) * -1
				if expectedPods > int32(burstReplicas) {
					expectedPods = int32(burstReplicas)
				}
				validateSyncReplicaSet(t, &fakePodControl, 0, int(expectedPods), 0)

				// To accurately simulate a watch we must delete the exact pods
				// the rs is waiting for.
				expectedDels := manager.expectations.GetUIDs(GetKey(rsSpec, t))
				podsToDelete := []*v1.Pod{}
				isController := true
				for _, key := range expectedDels.List() {
					nsName := strings.Split(key, "/")
					podsToDelete = append(podsToDelete, &v1.Pod{
						ObjectMeta: metav1.ObjectMeta{
							Name:      nsName[1],
							Namespace: nsName[0],
							Labels:    rsSpec.Spec.Selector.MatchLabels,
							OwnerReferences: []metav1.OwnerReference{
								{UID: rsSpec.UID, APIVersion: "v1", Kind: "ReplicaSet", Name: rsSpec.Name, Controller: &isController},
							},
						},
					})
				}
				// Don't delete all pods because we confirm that the last pod
				// has exactly one expectation at the end, to verify that we
				// don't double delete.
				for i := range podsToDelete[1:] {
					informers.Core().V1().Pods().Informer().GetIndexer().Delete(podsToDelete[i])
					manager.deletePod(podsToDelete[i])
				}
				podExp, exists, err := manager.expectations.GetExpectations(rsKey)
				if !exists || err != nil {
					t.Fatalf("Did not find expectations for ReplicaSet.")
				}
				if _, del := podExp.GetExpectations(); del != 1 {
					t.Fatalf("Expectations are wrong %v", podExp)
				}
			}

			// Check that the ReplicaSet didn't take any action for all the above pods
			fakePodControl.Clear()
			manager.syncReplicaSet(GetKey(rsSpec, t))
			validateSyncReplicaSet(t, &fakePodControl, 0, 0, 0)

			// Create/Delete the last pod
			// The last add pod will decrease the expectation of the ReplicaSet to 0,
			// which will cause it to create/delete the remaining replicas up to burstReplicas.
			if replicas != 0 {
				informers.Core().V1().Pods().Informer().GetIndexer().Add(&pods.Items[expectedPods-1])
				manager.addPod(&pods.Items[expectedPods-1])
			} else {
				expectedDel := manager.expectations.GetUIDs(GetKey(rsSpec, t))
				if expectedDel.Len() != 1 {
					t.Fatalf("Waiting on unexpected number of deletes.")
				}
				nsName := strings.Split(expectedDel.List()[0], "/")
				isController := true
				lastPod := &v1.Pod{
					ObjectMeta: metav1.ObjectMeta{
						Name:      nsName[1],
						Namespace: nsName[0],
						Labels:    rsSpec.Spec.Selector.MatchLabels,
						OwnerReferences: []metav1.OwnerReference{
							{UID: rsSpec.UID, APIVersion: "v1", Kind: "ReplicaSet", Name: rsSpec.Name, Controller: &isController},
						},
					},
				}
				informers.Core().V1().Pods().Informer().GetIndexer().Delete(lastPod)
				manager.deletePod(lastPod)
			}
			pods.Items = pods.Items[expectedPods:]
		}

		// Confirm that we've created the right number of replicas
		activePods := int32(len(informers.Core().V1().Pods().Informer().GetIndexer().List()))
		if activePods != *(rsSpec.Spec.Replicas) {
			t.Fatalf("Unexpected number of active pods, expected %d, got %d", *(rsSpec.Spec.Replicas), activePods)
		}
		// Replenish the pod list, since we cut it down sizing up
		pods = newPodList(nil, int(replicas), v1.PodRunning, labelMap, rsSpec, "pod")
	}
}

func TestControllerBurstReplicas(t *testing.T) {
	doTestControllerBurstReplicas(t, 5, 30)
	doTestControllerBurstReplicas(t, 5, 12)
	doTestControllerBurstReplicas(t, 3, 2)
}

type FakeRSExpectations struct {
	*controller.ControllerExpectations
	satisfied    bool
	expSatisfied func()
}

func (fe FakeRSExpectations) SatisfiedExpectations(controllerKey string) bool {
	fe.expSatisfied()
	return fe.satisfied
}

// TestRSSyncExpectations tests that a pod cannot sneak in between counting active pods
// and checking expectations.
func TestRSSyncExpectations(t *testing.T) {
	client := clientset.NewForConfigOrDie(&restclient.Config{Host: "", ContentConfig: restclient.ContentConfig{GroupVersion: &schema.GroupVersion{Group: "", Version: "v1"}}})
	fakePodControl := controller.FakePodControl{}
	stopCh := make(chan struct{})
	defer close(stopCh)
	manager, informers := testNewReplicaSetControllerFromClient(client, stopCh, 2)
	manager.podControl = &fakePodControl

	labelMap := map[string]string{"foo": "bar"}
	rsSpec := newReplicaSet(2, labelMap)
	informers.Apps().V1().ReplicaSets().Informer().GetIndexer().Add(rsSpec)
	pods := newPodList(nil, 2, v1.PodPending, labelMap, rsSpec, "pod")
	informers.Core().V1().Pods().Informer().GetIndexer().Add(&pods.Items[0])
	postExpectationsPod := pods.Items[1]

	manager.expectations = controller.NewUIDTrackingControllerExpectations(FakeRSExpectations{
		controller.NewControllerExpectations(), true, func() {
			// If we check active pods before checking expectataions, the
			// ReplicaSet will create a new replica because it doesn't see
			// this pod, but has fulfilled its expectations.
			informers.Core().V1().Pods().Informer().GetIndexer().Add(&postExpectationsPod)
		},
	})
	manager.syncReplicaSet(GetKey(rsSpec, t))
	validateSyncReplicaSet(t, &fakePodControl, 0, 0, 0)
}

func TestDeleteControllerAndExpectations(t *testing.T) {
	rs := newReplicaSet(1, map[string]string{"foo": "bar"})
	client := fake.NewSimpleClientset(rs)
	stopCh := make(chan struct{})
	defer close(stopCh)
	manager, informers := testNewReplicaSetControllerFromClient(client, stopCh, 10)

	informers.Apps().V1().ReplicaSets().Informer().GetIndexer().Add(rs)

	fakePodControl := controller.FakePodControl{}
	manager.podControl = &fakePodControl

	// This should set expectations for the ReplicaSet
	manager.syncReplicaSet(GetKey(rs, t))
	validateSyncReplicaSet(t, &fakePodControl, 1, 0, 0)
	fakePodControl.Clear()

	// Get the ReplicaSet key
	rsKey, err := controller.KeyFunc(rs)
	if err != nil {
		t.Errorf("Couldn't get key for object %#v: %v", rs, err)
	}

	// This is to simulate a concurrent addPod, that has a handle on the expectations
	// as the controller deletes it.
	podExp, exists, err := manager.expectations.GetExpectations(rsKey)
	if !exists || err != nil {
		t.Errorf("No expectations found for ReplicaSet")
	}
	informers.Apps().V1().ReplicaSets().Informer().GetIndexer().Delete(rs)
	manager.syncReplicaSet(GetKey(rs, t))

<<<<<<< HEAD
	if _, exists, _ = manager.expectations.GetExpectations(rsKey); exists {
		t.Errorf("Found expectaions, expected none since the ReplicaSet has been deleted.")
=======
	if _, exists, err = manager.expectations.GetExpectations(rsKey); exists {
		t.Errorf("Found expectations, expected none since the ReplicaSet has been deleted.")
>>>>>>> 695c3061
	}

	// This should have no effect, since we've deleted the ReplicaSet.
	podExp.Add(-1, 0)
	informers.Core().V1().Pods().Informer().GetIndexer().Replace(make([]interface{}, 0), "0")
	manager.syncReplicaSet(GetKey(rs, t))
	validateSyncReplicaSet(t, &fakePodControl, 0, 0, 0)
}

// shuffle returns a new shuffled list of container controllers.
func shuffle(controllers []*apps.ReplicaSet) []*apps.ReplicaSet {
	numControllers := len(controllers)
	randIndexes := rand.Perm(numControllers)
	shuffled := make([]*apps.ReplicaSet, numControllers)
	for i := 0; i < numControllers; i++ {
		shuffled[i] = controllers[randIndexes[i]]
	}
	return shuffled
}

func TestOverlappingRSs(t *testing.T) {
	client := clientset.NewForConfigOrDie(&restclient.Config{Host: "", ContentConfig: restclient.ContentConfig{GroupVersion: &schema.GroupVersion{Group: "", Version: "v1"}}})
	labelMap := map[string]string{"foo": "bar"}

	stopCh := make(chan struct{})
	defer close(stopCh)
	manager, informers := testNewReplicaSetControllerFromClient(client, stopCh, 10)

	// Create 10 ReplicaSets, shuffled them randomly and insert them into the
	// ReplicaSet controller's store.
	// All use the same CreationTimestamp since ControllerRef should be able
	// to handle that.
	timestamp := metav1.Date(2014, time.December, 0, 0, 0, 0, 0, time.Local)
	var controllers []*apps.ReplicaSet
	for j := 1; j < 10; j++ {
		rsSpec := newReplicaSet(1, labelMap)
		rsSpec.CreationTimestamp = timestamp
		rsSpec.Name = fmt.Sprintf("rs%d", j)
		controllers = append(controllers, rsSpec)
	}
	shuffledControllers := shuffle(controllers)
	for j := range shuffledControllers {
		informers.Apps().V1().ReplicaSets().Informer().GetIndexer().Add(shuffledControllers[j])
	}
	// Add a pod with a ControllerRef and make sure only the corresponding
	// ReplicaSet is synced. Pick a RS in the middle since the old code used to
	// sort by name if all timestamps were equal.
	rs := controllers[3]
	pods := newPodList(nil, 1, v1.PodPending, labelMap, rs, "pod")
	pod := &pods.Items[0]
	isController := true
	pod.OwnerReferences = []metav1.OwnerReference{
		{UID: rs.UID, APIVersion: "v1", Kind: "ReplicaSet", Name: rs.Name, Controller: &isController},
	}
	rsKey := GetKey(rs, t)

	manager.addPod(pod)
	queueRS, _ := manager.queue.Get()
	if queueRS != rsKey {
		t.Fatalf("Expected to find key %v in queue, found %v", rsKey, queueRS)
	}
}

func TestDeletionTimestamp(t *testing.T) {
	c := clientset.NewForConfigOrDie(&restclient.Config{Host: "", ContentConfig: restclient.ContentConfig{GroupVersion: &schema.GroupVersion{Group: "", Version: "v1"}}})
	labelMap := map[string]string{"foo": "bar"}
	stopCh := make(chan struct{})
	defer close(stopCh)
	manager, informers := testNewReplicaSetControllerFromClient(c, stopCh, 10)

	rs := newReplicaSet(1, labelMap)
	informers.Apps().V1().ReplicaSets().Informer().GetIndexer().Add(rs)
	rsKey, err := controller.KeyFunc(rs)
	if err != nil {
		t.Errorf("Couldn't get key for object %#v: %v", rs, err)
	}
	pod := newPodList(nil, 1, v1.PodPending, labelMap, rs, "pod").Items[0]
	pod.DeletionTimestamp = &metav1.Time{Time: time.Now()}
	pod.ResourceVersion = "1"
	manager.expectations.ExpectDeletions(rsKey, []string{controller.PodKey(&pod)})

	// A pod added with a deletion timestamp should decrement deletions, not creations.
	manager.addPod(&pod)

	queueRS, _ := manager.queue.Get()
	if queueRS != rsKey {
		t.Fatalf("Expected to find key %v in queue, found %v", rsKey, queueRS)
	}
	manager.queue.Done(rsKey)

	podExp, exists, err := manager.expectations.GetExpectations(rsKey)
	if !exists || err != nil || !podExp.Fulfilled() {
		t.Fatalf("Wrong expectations %#v", podExp)
	}

	// An update from no deletion timestamp to having one should be treated
	// as a deletion.
	oldPod := newPodList(nil, 1, v1.PodPending, labelMap, rs, "pod").Items[0]
	oldPod.ResourceVersion = "2"
	manager.expectations.ExpectDeletions(rsKey, []string{controller.PodKey(&pod)})
	manager.updatePod(&oldPod, &pod)

	queueRS, _ = manager.queue.Get()
	if queueRS != rsKey {
		t.Fatalf("Expected to find key %v in queue, found %v", rsKey, queueRS)
	}
	manager.queue.Done(rsKey)

	podExp, exists, err = manager.expectations.GetExpectations(rsKey)
	if !exists || err != nil || !podExp.Fulfilled() {
		t.Fatalf("Wrong expectations %#v", podExp)
	}

	// An update to the pod (including an update to the deletion timestamp)
	// should not be counted as a second delete.
	isController := true
	secondPod := &v1.Pod{
		ObjectMeta: metav1.ObjectMeta{
			Namespace: pod.Namespace,
			Name:      "secondPod",
			Labels:    pod.Labels,
			OwnerReferences: []metav1.OwnerReference{
				{UID: rs.UID, APIVersion: "v1", Kind: "ReplicaSet", Name: rs.Name, Controller: &isController},
			},
		},
	}
	manager.expectations.ExpectDeletions(rsKey, []string{controller.PodKey(secondPod)})
	oldPod.DeletionTimestamp = &metav1.Time{Time: time.Now()}
	oldPod.ResourceVersion = "2"
	manager.updatePod(&oldPod, &pod)

	podExp, exists, err = manager.expectations.GetExpectations(rsKey)
	if !exists || err != nil || podExp.Fulfilled() {
		t.Fatalf("Wrong expectations %#v", podExp)
	}

	// A pod with a non-nil deletion timestamp should also be ignored by the
	// delete handler, because it's already been counted in the update.
	manager.deletePod(&pod)
	podExp, exists, err = manager.expectations.GetExpectations(rsKey)
	if !exists || err != nil || podExp.Fulfilled() {
		t.Fatalf("Wrong expectations %#v", podExp)
	}

	// Deleting the second pod should clear expectations.
	manager.deletePod(secondPod)

	queueRS, _ = manager.queue.Get()
	if queueRS != rsKey {
		t.Fatalf("Expected to find key %v in queue, found %v", rsKey, queueRS)
	}
	manager.queue.Done(rsKey)

	podExp, exists, err = manager.expectations.GetExpectations(rsKey)
	if !exists || err != nil || !podExp.Fulfilled() {
		t.Fatalf("Wrong expectations %#v", podExp)
	}
}

// setupManagerWithGCEnabled creates a RS manager with a fakePodControl
func setupManagerWithGCEnabled(stopCh chan struct{}, objs ...runtime.Object) (manager *ReplicaSetController, fakePodControl *controller.FakePodControl, informers informers.SharedInformerFactory) {
	c := fake.NewSimpleClientset(objs...)
	fakePodControl = &controller.FakePodControl{}
	manager, informers = testNewReplicaSetControllerFromClient(c, stopCh, BurstReplicas)

	manager.podControl = fakePodControl
	return manager, fakePodControl, informers
}

func TestDoNotPatchPodWithOtherControlRef(t *testing.T) {
	labelMap := map[string]string{"foo": "bar"}
	rs := newReplicaSet(2, labelMap)
	stopCh := make(chan struct{})
	defer close(stopCh)
	manager, fakePodControl, informers := setupManagerWithGCEnabled(stopCh, rs)
	informers.Apps().V1().ReplicaSets().Informer().GetIndexer().Add(rs)
	var trueVar = true
	otherControllerReference := metav1.OwnerReference{UID: uuid.NewUUID(), APIVersion: "v1beta1", Kind: "ReplicaSet", Name: "AnotherRS", Controller: &trueVar}
	// add to podLister a matching Pod controlled by another controller. Expect no patch.
	pod := newPod("pod", rs, v1.PodRunning, nil, true)
	pod.OwnerReferences = []metav1.OwnerReference{otherControllerReference}
	informers.Core().V1().Pods().Informer().GetIndexer().Add(pod)
	err := manager.syncReplicaSet(GetKey(rs, t))
	if err != nil {
		t.Fatal(err)
	}
	// because the matching pod already has a controller, so 2 pods should be created.
	validateSyncReplicaSet(t, fakePodControl, 2, 0, 0)
}

func TestPatchPodFails(t *testing.T) {
	labelMap := map[string]string{"foo": "bar"}
	rs := newReplicaSet(2, labelMap)
	stopCh := make(chan struct{})
	defer close(stopCh)
	manager, fakePodControl, informers := setupManagerWithGCEnabled(stopCh, rs)
	informers.Apps().V1().ReplicaSets().Informer().GetIndexer().Add(rs)
	// add to podLister two matching pods. Expect two patches to take control
	// them.
	informers.Core().V1().Pods().Informer().GetIndexer().Add(newPod("pod1", rs, v1.PodRunning, nil, false))
	informers.Core().V1().Pods().Informer().GetIndexer().Add(newPod("pod2", rs, v1.PodRunning, nil, false))
	// let both patches fail. The rs controller will assume it fails to take
	// control of the pods and requeue to try again.
	fakePodControl.Err = fmt.Errorf("fake Error")
	rsKey := GetKey(rs, t)
	err := processSync(manager, rsKey)
	if err == nil || !strings.Contains(err.Error(), "fake Error") {
		t.Errorf("expected fake Error, got %+v", err)
	}
	// 2 patches to take control of pod1 and pod2 (both fail).
	validateSyncReplicaSet(t, fakePodControl, 0, 0, 2)
	// RS should requeue itself.
	queueRS, _ := manager.queue.Get()
	if queueRS != rsKey {
		t.Fatalf("Expected to find key %v in queue, found %v", rsKey, queueRS)
	}
}

// RS controller shouldn't adopt or create more pods if the rc is about to be
// deleted.
func TestDoNotAdoptOrCreateIfBeingDeleted(t *testing.T) {
	labelMap := map[string]string{"foo": "bar"}
	rs := newReplicaSet(2, labelMap)
	now := metav1.Now()
	rs.DeletionTimestamp = &now
	stopCh := make(chan struct{})
	defer close(stopCh)
	manager, fakePodControl, informers := setupManagerWithGCEnabled(stopCh, rs)
	informers.Apps().V1().ReplicaSets().Informer().GetIndexer().Add(rs)
	pod1 := newPod("pod1", rs, v1.PodRunning, nil, false)
	informers.Core().V1().Pods().Informer().GetIndexer().Add(pod1)

	// no patch, no create
	err := manager.syncReplicaSet(GetKey(rs, t))
	if err != nil {
		t.Fatal(err)
	}
	validateSyncReplicaSet(t, fakePodControl, 0, 0, 0)
}

func TestDoNotAdoptOrCreateIfBeingDeletedRace(t *testing.T) {
	labelMap := map[string]string{"foo": "bar"}
	// Bare client says it IS deleted.
	rs := newReplicaSet(2, labelMap)
	now := metav1.Now()
	rs.DeletionTimestamp = &now
	stopCh := make(chan struct{})
	defer close(stopCh)
	manager, fakePodControl, informers := setupManagerWithGCEnabled(stopCh, rs)
	// Lister (cache) says it's NOT deleted.
	rs2 := *rs
	rs2.DeletionTimestamp = nil
	informers.Apps().V1().ReplicaSets().Informer().GetIndexer().Add(&rs2)

	// Recheck occurs if a matching orphan is present.
	pod1 := newPod("pod1", rs, v1.PodRunning, nil, false)
	informers.Core().V1().Pods().Informer().GetIndexer().Add(pod1)

	// sync should abort.
	err := manager.syncReplicaSet(GetKey(rs, t))
	if err == nil {
		t.Error("syncReplicaSet() err = nil, expected non-nil")
	}
	// no patch, no create.
	validateSyncReplicaSet(t, fakePodControl, 0, 0, 0)
}

var (
	imagePullBackOff apps.ReplicaSetConditionType = "ImagePullBackOff"

	condImagePullBackOff = func() apps.ReplicaSetCondition {
		return apps.ReplicaSetCondition{
			Type:   imagePullBackOff,
			Status: v1.ConditionTrue,
			Reason: "NonExistentImage",
		}
	}

	condReplicaFailure = func() apps.ReplicaSetCondition {
		return apps.ReplicaSetCondition{
			Type:   apps.ReplicaSetReplicaFailure,
			Status: v1.ConditionTrue,
			Reason: "OtherFailure",
		}
	}

	condReplicaFailure2 = func() apps.ReplicaSetCondition {
		return apps.ReplicaSetCondition{
			Type:   apps.ReplicaSetReplicaFailure,
			Status: v1.ConditionTrue,
			Reason: "AnotherFailure",
		}
	}

	status = func() *apps.ReplicaSetStatus {
		return &apps.ReplicaSetStatus{
			Conditions: []apps.ReplicaSetCondition{condReplicaFailure()},
		}
	}
)

func TestGetCondition(t *testing.T) {
	exampleStatus := status()

	tests := []struct {
		name string

		status   apps.ReplicaSetStatus
		condType apps.ReplicaSetConditionType

		expected bool
	}{
		{
			name: "condition exists",

			status:   *exampleStatus,
			condType: apps.ReplicaSetReplicaFailure,

			expected: true,
		},
		{
			name: "condition does not exist",

			status:   *exampleStatus,
			condType: imagePullBackOff,

			expected: false,
		},
	}

	for _, test := range tests {
		cond := GetCondition(test.status, test.condType)
		exists := cond != nil
		if exists != test.expected {
			t.Errorf("%s: expected condition to exist: %t, got: %t", test.name, test.expected, exists)
		}
	}
}

func TestSetCondition(t *testing.T) {
	tests := []struct {
		name string

		status *apps.ReplicaSetStatus
		cond   apps.ReplicaSetCondition

		expectedStatus *apps.ReplicaSetStatus
	}{
		{
			name: "set for the first time",

			status: &apps.ReplicaSetStatus{},
			cond:   condReplicaFailure(),

			expectedStatus: &apps.ReplicaSetStatus{Conditions: []apps.ReplicaSetCondition{condReplicaFailure()}},
		},
		{
			name: "simple set",

			status: &apps.ReplicaSetStatus{Conditions: []apps.ReplicaSetCondition{condImagePullBackOff()}},
			cond:   condReplicaFailure(),

			expectedStatus: &apps.ReplicaSetStatus{Conditions: []apps.ReplicaSetCondition{condImagePullBackOff(), condReplicaFailure()}},
		},
		{
			name: "overwrite",

			status: &apps.ReplicaSetStatus{Conditions: []apps.ReplicaSetCondition{condReplicaFailure()}},
			cond:   condReplicaFailure2(),

			expectedStatus: &apps.ReplicaSetStatus{Conditions: []apps.ReplicaSetCondition{condReplicaFailure2()}},
		},
	}

	for _, test := range tests {
		SetCondition(test.status, test.cond)
		if !reflect.DeepEqual(test.status, test.expectedStatus) {
			t.Errorf("%s: expected status: %v, got: %v", test.name, test.expectedStatus, test.status)
		}
	}
}

func TestRemoveCondition(t *testing.T) {
	tests := []struct {
		name string

		status   *apps.ReplicaSetStatus
		condType apps.ReplicaSetConditionType

		expectedStatus *apps.ReplicaSetStatus
	}{
		{
			name: "remove from empty status",

			status:   &apps.ReplicaSetStatus{},
			condType: apps.ReplicaSetReplicaFailure,

			expectedStatus: &apps.ReplicaSetStatus{},
		},
		{
			name: "simple remove",

			status:   &apps.ReplicaSetStatus{Conditions: []apps.ReplicaSetCondition{condReplicaFailure()}},
			condType: apps.ReplicaSetReplicaFailure,

			expectedStatus: &apps.ReplicaSetStatus{},
		},
		{
			name: "doesn't remove anything",

			status:   status(),
			condType: imagePullBackOff,

			expectedStatus: status(),
		},
	}

	for _, test := range tests {
		RemoveCondition(test.status, test.condType)
		if !reflect.DeepEqual(test.status, test.expectedStatus) {
			t.Errorf("%s: expected status: %v, got: %v", test.name, test.expectedStatus, test.status)
		}
	}
}

func TestSlowStartBatch(t *testing.T) {
	fakeErr := fmt.Errorf("fake error")
	callCnt := 0
	callLimit := 0
	var lock sync.Mutex
	fn := func() error {
		lock.Lock()
		defer lock.Unlock()
		callCnt++
		if callCnt > callLimit {
			return fakeErr
		}
		return nil
	}

	tests := []struct {
		name              string
		count             int
		callLimit         int
		fn                func() error
		expectedSuccesses int
		expectedErr       error
		expectedCallCnt   int
	}{
		{
			name:              "callLimit = 0 (all fail)",
			count:             10,
			callLimit:         0,
			fn:                fn,
			expectedSuccesses: 0,
			expectedErr:       fakeErr,
			expectedCallCnt:   1, // 1(first batch): function will be called at least once
		},
		{
			name:              "callLimit = count (all succeed)",
			count:             10,
			callLimit:         10,
			fn:                fn,
			expectedSuccesses: 10,
			expectedErr:       nil,
			expectedCallCnt:   10, // 1(first batch) + 2(2nd batch) + 4(3rd batch) + 3(4th batch) = 10
		},
		{
			name:              "callLimit < count (some succeed)",
			count:             10,
			callLimit:         5,
			fn:                fn,
			expectedSuccesses: 5,
			expectedErr:       fakeErr,
			expectedCallCnt:   7, // 1(first batch) + 2(2nd batch) + 4(3rd batch) = 7
		},
	}

	for _, test := range tests {
		callCnt = 0
		callLimit = test.callLimit
		successes, err := slowStartBatch(test.count, 1, test.fn)
		if successes != test.expectedSuccesses {
			t.Errorf("%s: unexpected processed batch size, expected %d, got %d", test.name, test.expectedSuccesses, successes)
		}
		if err != test.expectedErr {
			t.Errorf("%s: unexpected processed batch size, expected %v, got %v", test.name, test.expectedErr, err)
		}
		// verify that slowStartBatch stops trying more calls after a batch fails
		if callCnt != test.expectedCallCnt {
			t.Errorf("%s: slowStartBatch() still tries calls after a batch fails, expected %d calls, got %d", test.name, test.expectedCallCnt, callCnt)
		}
	}
}

func TestGetPodsToDelete(t *testing.T) {
	labelMap := map[string]string{"name": "foo"}
	rs := newReplicaSet(1, labelMap)
	// an unscheduled, pending pod
	unscheduledPendingPod := newPod("unscheduled-pending-pod", rs, v1.PodPending, nil, true)
	// a scheduled, pending pod
	scheduledPendingPod := newPod("scheduled-pending-pod", rs, v1.PodPending, nil, true)
	scheduledPendingPod.Spec.NodeName = "fake-node"
	// a scheduled, running, not-ready pod
	scheduledRunningNotReadyPod := newPod("scheduled-running-not-ready-pod", rs, v1.PodRunning, nil, true)
	scheduledRunningNotReadyPod.Spec.NodeName = "fake-node"
	scheduledRunningNotReadyPod.Status.Conditions = []v1.PodCondition{
		{
			Type:   v1.PodReady,
			Status: v1.ConditionFalse,
		},
	}
	// a scheduled, running, ready pod on fake-node-1
	scheduledRunningReadyPodOnNode1 := newPod("scheduled-running-ready-pod-on-node-1", rs, v1.PodRunning, nil, true)
	scheduledRunningReadyPodOnNode1.Spec.NodeName = "fake-node-1"
	scheduledRunningReadyPodOnNode1.Status.Conditions = []v1.PodCondition{
		{
			Type:   v1.PodReady,
			Status: v1.ConditionTrue,
		},
	}
	// a scheduled, running, ready pod on fake-node-2
	scheduledRunningReadyPodOnNode2 := newPod("scheduled-running-ready-pod-on-node-2", rs, v1.PodRunning, nil, true)
	scheduledRunningReadyPodOnNode2.Spec.NodeName = "fake-node-2"
	scheduledRunningReadyPodOnNode2.Status.Conditions = []v1.PodCondition{
		{
			Type:   v1.PodReady,
			Status: v1.ConditionTrue,
		},
	}

	tests := []struct {
		name string
		pods []*v1.Pod
		// related defaults to pods if nil.
		related              []*v1.Pod
		diff                 int
		expectedPodsToDelete []*v1.Pod
	}{
		// Order used when selecting pods for deletion:
		// an unscheduled, pending pod
		// a scheduled, pending pod
		// a scheduled, running, not-ready pod
		// a scheduled, running, ready pod on same node as a related pod
		// a scheduled, running, ready pod not on node with related pods
		// Note that a pending pod cannot be ready
		{
			name:                 "len(pods) = 0 (i.e., diff = 0 too)",
			pods:                 []*v1.Pod{},
			diff:                 0,
			expectedPodsToDelete: []*v1.Pod{},
		},
		{
			name: "diff = len(pods)",
			pods: []*v1.Pod{
				scheduledRunningNotReadyPod,
				scheduledRunningReadyPodOnNode1,
			},
			diff:                 2,
			expectedPodsToDelete: []*v1.Pod{scheduledRunningNotReadyPod, scheduledRunningReadyPodOnNode1},
		},
		{
			name: "diff < len(pods)",
			pods: []*v1.Pod{
				scheduledRunningReadyPodOnNode1,
				scheduledRunningNotReadyPod,
			},
			diff:                 1,
			expectedPodsToDelete: []*v1.Pod{scheduledRunningNotReadyPod},
		},
		{
			name: "various pod phases and conditions, diff = len(pods)",
			pods: []*v1.Pod{
				scheduledRunningReadyPodOnNode1,
				scheduledRunningReadyPodOnNode1,
				scheduledRunningReadyPodOnNode2,
				scheduledRunningNotReadyPod,
				scheduledPendingPod,
				unscheduledPendingPod,
			},
			diff: 6,
			expectedPodsToDelete: []*v1.Pod{
				scheduledRunningReadyPodOnNode1,
				scheduledRunningReadyPodOnNode1,
				scheduledRunningReadyPodOnNode2,
				scheduledRunningNotReadyPod,
				scheduledPendingPod,
				unscheduledPendingPod,
			},
		},
		{
			name: "various pod phases and conditions, diff = len(pods), relatedPods empty",
			pods: []*v1.Pod{
				scheduledRunningReadyPodOnNode1,
				scheduledRunningReadyPodOnNode1,
				scheduledRunningReadyPodOnNode2,
				scheduledRunningNotReadyPod,
				scheduledPendingPod,
				unscheduledPendingPod,
			},
			related: []*v1.Pod{},
			diff:    6,
			expectedPodsToDelete: []*v1.Pod{
				scheduledRunningReadyPodOnNode1,
				scheduledRunningReadyPodOnNode1,
				scheduledRunningReadyPodOnNode2,
				scheduledRunningNotReadyPod,
				scheduledPendingPod,
				unscheduledPendingPod,
			},
		},
		{
			name: "scheduled vs unscheduled, diff < len(pods)",
			pods: []*v1.Pod{
				scheduledPendingPod,
				unscheduledPendingPod,
			},
			diff: 1,
			expectedPodsToDelete: []*v1.Pod{
				unscheduledPendingPod,
			},
		},
		{
			name: "ready vs not-ready, diff < len(pods)",
			pods: []*v1.Pod{
				scheduledRunningReadyPodOnNode1,
				scheduledRunningNotReadyPod,
				scheduledRunningNotReadyPod,
			},
			diff: 2,
			expectedPodsToDelete: []*v1.Pod{
				scheduledRunningNotReadyPod,
				scheduledRunningNotReadyPod,
			},
		},
		{
			name: "ready and colocated with another ready pod vs not colocated, diff < len(pods)",
			pods: []*v1.Pod{
				scheduledRunningReadyPodOnNode1,
				scheduledRunningReadyPodOnNode2,
			},
			related: []*v1.Pod{
				scheduledRunningReadyPodOnNode1,
				scheduledRunningReadyPodOnNode2,
				scheduledRunningReadyPodOnNode2,
			},
			diff: 1,
			expectedPodsToDelete: []*v1.Pod{
				scheduledRunningReadyPodOnNode2,
			},
		},
		{
			name: "pending vs running, diff < len(pods)",
			pods: []*v1.Pod{
				scheduledPendingPod,
				scheduledRunningNotReadyPod,
			},
			diff: 1,
			expectedPodsToDelete: []*v1.Pod{
				scheduledPendingPod,
			},
		},
		{
			name: "various pod phases and conditions, diff < len(pods)",
			pods: []*v1.Pod{
				scheduledRunningReadyPodOnNode1,
				scheduledRunningReadyPodOnNode2,
				scheduledRunningNotReadyPod,
				scheduledPendingPod,
				unscheduledPendingPod,
			},
			diff: 3,
			expectedPodsToDelete: []*v1.Pod{
				unscheduledPendingPod,
				scheduledPendingPod,
				scheduledRunningNotReadyPod,
			},
		},
	}

	for _, test := range tests {
		related := test.related
		if related == nil {
			related = test.pods
		}
		podsToDelete := getPodsToDelete(test.pods, related, test.diff)
		if len(podsToDelete) != len(test.expectedPodsToDelete) {
			t.Errorf("%s: unexpected pods to delete, expected %v, got %v", test.name, test.expectedPodsToDelete, podsToDelete)
		}
		if !reflect.DeepEqual(podsToDelete, test.expectedPodsToDelete) {
			t.Errorf("%s: unexpected pods to delete, expected %v, got %v", test.name, test.expectedPodsToDelete, podsToDelete)
		}
	}
}

func TestGetPodKeys(t *testing.T) {
	labelMap := map[string]string{"name": "foo"}
	rs := newReplicaSet(1, labelMap)
	pod1 := newPod("pod1", rs, v1.PodRunning, nil, true)
	pod2 := newPod("pod2", rs, v1.PodRunning, nil, true)

	tests := []struct {
		name            string
		pods            []*v1.Pod
		expectedPodKeys []string
	}{
		{
			"len(pods) = 0 (i.e., pods = nil)",
			[]*v1.Pod{},
			[]string{},
		},
		{
			"len(pods) > 0",
			[]*v1.Pod{
				pod1,
				pod2,
			},
			[]string{"default/pod1", "default/pod2"},
		},
	}

	for _, test := range tests {
		podKeys := getPodKeys(test.pods)
		if len(podKeys) != len(test.expectedPodKeys) {
			t.Errorf("%s: unexpected keys for pods to delete, expected %v, got %v", test.name, test.expectedPodKeys, podKeys)
		}
		for i := 0; i < len(podKeys); i++ {
			if podKeys[i] != test.expectedPodKeys[i] {
				t.Errorf("%s: unexpected keys for pods to delete, expected %v, got %v", test.name, test.expectedPodKeys, podKeys)
			}
		}
	}
}<|MERGE_RESOLUTION|>--- conflicted
+++ resolved
@@ -1079,13 +1079,8 @@
 	informers.Apps().V1().ReplicaSets().Informer().GetIndexer().Delete(rs)
 	manager.syncReplicaSet(GetKey(rs, t))
 
-<<<<<<< HEAD
 	if _, exists, _ = manager.expectations.GetExpectations(rsKey); exists {
-		t.Errorf("Found expectaions, expected none since the ReplicaSet has been deleted.")
-=======
-	if _, exists, err = manager.expectations.GetExpectations(rsKey); exists {
 		t.Errorf("Found expectations, expected none since the ReplicaSet has been deleted.")
->>>>>>> 695c3061
 	}
 
 	// This should have no effect, since we've deleted the ReplicaSet.
