/*
Copyright 2014 The Kubernetes Authors.

Licensed under the Apache License, Version 2.0 (the "License");
you may not use this file except in compliance with the License.
You may obtain a copy of the License at

    http://www.apache.org/licenses/LICENSE-2.0

Unless required by applicable law or agreed to in writing, software
distributed under the License is distributed on an "AS IS" BASIS,
WITHOUT WARRANTIES OR CONDITIONS OF ANY KIND, either express or implied.
See the License for the specific language governing permissions and
limitations under the License.
*/

package cmd

import (
	"flag"
	"fmt"
	"io"
	"os"
	"os/exec"
	"runtime"
	"strings"
	"syscall"

	"github.com/spf13/cobra"

	"k8s.io/client-go/tools/clientcmd"
	cliflag "k8s.io/component-base/cli/flag"
	"k8s.io/kubectl/pkg/util/templates"
	"k8s.io/kubernetes/pkg/kubectl/cmd/annotate"
	"k8s.io/kubernetes/pkg/kubectl/cmd/apiresources"
	"k8s.io/kubernetes/pkg/kubectl/cmd/apply"
	"k8s.io/kubernetes/pkg/kubectl/cmd/attach"
	"k8s.io/kubernetes/pkg/kubectl/cmd/auth"
	"k8s.io/kubernetes/pkg/kubectl/cmd/autoscale"
	"k8s.io/kubernetes/pkg/kubectl/cmd/certificates"
	"k8s.io/kubernetes/pkg/kubectl/cmd/clusterinfo"
	"k8s.io/kubernetes/pkg/kubectl/cmd/completion"
	cmdconfig "k8s.io/kubernetes/pkg/kubectl/cmd/config"
	"k8s.io/kubernetes/pkg/kubectl/cmd/convert"
	"k8s.io/kubernetes/pkg/kubectl/cmd/cp"
	"k8s.io/kubernetes/pkg/kubectl/cmd/create"
	"k8s.io/kubernetes/pkg/kubectl/cmd/delete"
	"k8s.io/kubernetes/pkg/kubectl/cmd/describe"
	"k8s.io/kubernetes/pkg/kubectl/cmd/diff"
	"k8s.io/kubernetes/pkg/kubectl/cmd/drain"
	"k8s.io/kubernetes/pkg/kubectl/cmd/edit"
	cmdexec "k8s.io/kubernetes/pkg/kubectl/cmd/exec"
	"k8s.io/kubernetes/pkg/kubectl/cmd/explain"
	"k8s.io/kubernetes/pkg/kubectl/cmd/expose"
	"k8s.io/kubernetes/pkg/kubectl/cmd/get"
	"k8s.io/kubernetes/pkg/kubectl/cmd/label"
	"k8s.io/kubernetes/pkg/kubectl/cmd/logs"
	"k8s.io/kubernetes/pkg/kubectl/cmd/options"
	"k8s.io/kubernetes/pkg/kubectl/cmd/patch"
	"k8s.io/kubernetes/pkg/kubectl/cmd/plugin"
	"k8s.io/kubernetes/pkg/kubectl/cmd/portforward"
	"k8s.io/kubernetes/pkg/kubectl/cmd/proxy"
	"k8s.io/kubernetes/pkg/kubectl/cmd/replace"
	"k8s.io/kubernetes/pkg/kubectl/cmd/rollingupdate"
	"k8s.io/kubernetes/pkg/kubectl/cmd/rollout"
	"k8s.io/kubernetes/pkg/kubectl/cmd/run"
	"k8s.io/kubernetes/pkg/kubectl/cmd/scale"
	"k8s.io/kubernetes/pkg/kubectl/cmd/set"
	"k8s.io/kubernetes/pkg/kubectl/cmd/taint"
	"k8s.io/kubernetes/pkg/kubectl/cmd/top"
	cmdutil "k8s.io/kubernetes/pkg/kubectl/cmd/util"
	"k8s.io/kubernetes/pkg/kubectl/cmd/version"
	"k8s.io/kubernetes/pkg/kubectl/cmd/wait"
	"k8s.io/kubernetes/pkg/kubectl/util/i18n"

	"k8s.io/cli-runtime/pkg/genericclioptions"
	"k8s.io/kubernetes/pkg/kubectl/cmd/kustomize"
)

const (
	bashCompletionFunc = `# call kubectl get $1,
__kubectl_override_flag_list=(--kubeconfig --cluster --user --context --namespace --server -n -s)
__kubectl_override_flags()
{
    local ${__kubectl_override_flag_list[*]##*-} two_word_of of var
    for w in "${words[@]}"; do
        if [ -n "${two_word_of}" ]; then
            eval "${two_word_of##*-}=\"${two_word_of}=\${w}\""
            two_word_of=
            continue
        fi
        for of in "${__kubectl_override_flag_list[@]}"; do
            case "${w}" in
                ${of}=*)
                    eval "${of##*-}=\"${w}\""
                    ;;
                ${of})
                    two_word_of="${of}"
                    ;;
            esac
        done
    done
    for var in "${__kubectl_override_flag_list[@]##*-}"; do
        if eval "test -n \"\$${var}\""; then
            eval "echo \${${var}}"
        fi
    done
}

__kubectl_config_get_contexts()
{
    __kubectl_parse_config "contexts"
}

__kubectl_config_get_clusters()
{
    __kubectl_parse_config "clusters"
}

__kubectl_config_get_users()
{
    __kubectl_parse_config "users"
}

# $1 has to be "contexts", "clusters" or "users"
__kubectl_parse_config()
{
    local template kubectl_out
    template="{{ range .$1  }}{{ .name }} {{ end }}"
    if kubectl_out=$(kubectl config $(__kubectl_override_flags) -o template --template="${template}" view 2>/dev/null); then
        COMPREPLY=( $( compgen -W "${kubectl_out[*]}" -- "$cur" ) )
    fi
}

# $1 is the name of resource (required)
# $2 is template string for kubectl get (optional)
__kubectl_parse_get()
{
    local template
    template="${2:-"{{ range .items  }}{{ .metadata.name }} {{ end }}"}"
    local kubectl_out
    if kubectl_out=$(kubectl get $(__kubectl_override_flags) -o template --template="${template}" "$1" 2>/dev/null); then
        COMPREPLY+=( $( compgen -W "${kubectl_out[*]}" -- "$cur" ) )
    fi
}

__kubectl_get_resource()
{
    if [[ ${#nouns[@]} -eq 0 ]]; then
      local kubectl_out
      if kubectl_out=$(kubectl api-resources $(__kubectl_override_flags) -o name --cached --request-timeout=5s --verbs=get 2>/dev/null); then
          COMPREPLY=( $( compgen -W "${kubectl_out[*]}" -- "$cur" ) )
          return 0
      fi
      return 1
    fi
    __kubectl_parse_get "${nouns[${#nouns[@]} -1]}"
}

__kubectl_get_resource_namespace()
{
    __kubectl_parse_get "namespace"
}

__kubectl_get_resource_pod()
{
    __kubectl_parse_get "pod"
}

__kubectl_get_resource_rc()
{
    __kubectl_parse_get "rc"
}

__kubectl_get_resource_node()
{
    __kubectl_parse_get "node"
}

__kubectl_get_resource_clusterrole()
{
    __kubectl_parse_get "clusterrole"
}

# $1 is the name of the pod we want to get the list of containers inside
__kubectl_get_containers()
{
    local template
    template="{{ range .spec.initContainers }}{{ .name }} {{end}}{{ range .spec.containers  }}{{ .name }} {{ end }}"
    __kubectl_debug "${FUNCNAME} nouns are ${nouns[*]}"

    local len="${#nouns[@]}"
    if [[ ${len} -ne 1 ]]; then
        return
    fi
    local last=${nouns[${len} -1]}
    local kubectl_out
    if kubectl_out=$(kubectl get $(__kubectl_override_flags) -o template --template="${template}" pods "${last}" 2>/dev/null); then
        COMPREPLY=( $( compgen -W "${kubectl_out[*]}" -- "$cur" ) )
    fi
}

# Require both a pod and a container to be specified
__kubectl_require_pod_and_container()
{
    if [[ ${#nouns[@]} -eq 0 ]]; then
        __kubectl_parse_get pods
        return 0
    fi;
    __kubectl_get_containers
    return 0
}

__kubectl_cp()
{
    if [[ $(type -t compopt) = "builtin" ]]; then
        compopt -o nospace
    fi

    case "$cur" in
        /*|[.~]*) # looks like a path
            return
            ;;
        *:*) # TODO: complete remote files in the pod
            return
            ;;
        */*) # complete <namespace>/<pod>
            local template namespace kubectl_out
            template="{{ range .items }}{{ .metadata.namespace }}/{{ .metadata.name }}: {{ end }}"
            namespace="${cur%%/*}"
            if kubectl_out=( $(kubectl get $(__kubectl_override_flags) --namespace "${namespace}" -o template --template="${template}" pods 2>/dev/null) ); then
                COMPREPLY=( $(compgen -W "${kubectl_out[*]}" -- "${cur}") )
            fi
            return
            ;;
        *) # complete namespaces, pods, and filedirs
            __kubectl_parse_get "namespace" "{{ range .items  }}{{ .metadata.name }}/ {{ end }}"
            __kubectl_parse_get "pod" "{{ range .items  }}{{ .metadata.name }}: {{ end }}"
            _filedir
            ;;
    esac
}

__custom_func() {
    case ${last_command} in
        kubectl_get | kubectl_describe | kubectl_delete | kubectl_label | kubectl_edit | kubectl_patch |\
        kubectl_annotate | kubectl_expose | kubectl_scale | kubectl_autoscale | kubectl_taint | kubectl_rollout_* |\
        kubectl_apply_edit-last-applied | kubectl_apply_view-last-applied)
            __kubectl_get_resource
            return
            ;;
        kubectl_logs)
            __kubectl_require_pod_and_container
            return
            ;;
        kubectl_exec | kubectl_port-forward | kubectl_top_pod | kubectl_attach)
            __kubectl_get_resource_pod
            return
            ;;
        kubectl_rolling-update)
            __kubectl_get_resource_rc
            return
            ;;
        kubectl_cordon | kubectl_uncordon | kubectl_drain | kubectl_top_node)
            __kubectl_get_resource_node
            return
            ;;
        kubectl_config_use-context | kubectl_config_rename-context)
            __kubectl_config_get_contexts
            return
            ;;
        kubectl_config_delete-cluster)
            __kubectl_config_get_clusters
            return
            ;;
        kubectl_cp)
            __kubectl_cp
            return
            ;;
        *)
            ;;
    esac
}
`
)

var (
	bashCompletionFlags = map[string]string{
		"namespace": "__kubectl_get_resource_namespace",
		"context":   "__kubectl_config_get_contexts",
		"cluster":   "__kubectl_config_get_clusters",
		"user":      "__kubectl_config_get_users",
	}
)

// NewDefaultKubectlCommand creates the `kubectl` command with default arguments
func NewDefaultKubectlCommand() *cobra.Command {
	return NewDefaultKubectlCommandWithArgs(NewDefaultPluginHandler(plugin.ValidPluginFilenamePrefixes), os.Args, os.Stdin, os.Stdout, os.Stderr)
}

// NewDefaultKubectlCommandWithArgs creates the `kubectl` command with arguments
func NewDefaultKubectlCommandWithArgs(pluginHandler PluginHandler, args []string, in io.Reader, out, errout io.Writer) *cobra.Command {
	cmd := NewKubectlCommand(in, out, errout)

	if pluginHandler == nil {
		return cmd
	}

	if len(args) > 1 {
		cmdPathPieces := args[1:]

		// only look for suitable extension executables if
		// the specified command does not already exist
		if _, _, err := cmd.Find(cmdPathPieces); err != nil {
			err, extraArgsFound := HandlePluginCommand(pluginHandler, cmdPathPieces)

			if err != nil {
				fmt.Fprintf(errout, "%v\n", err)
				os.Exit(1)
			}

			if extraArgsFound {
				fmt.Fprintf(errout, "warning: extra arguments found in the command\n")
			}
		}
	}

	return cmd
}

// PluginHandler is capable of parsing command line arguments
// and performing executable filename lookups to search
// for valid plugin files, and execute found plugins.
type PluginHandler interface {
	// exists at the given filename, or a boolean false.
	// Lookup will iterate over a list of given prefixes
	// in order to recognize valid plugin filenames.
	// The first filepath to match a prefix is returned.
	Lookup(filename string) (string, bool)
	// Execute receives an executable's filepath, a slice
	// of arguments, and a slice of environment variables
	// to relay to the executable.
	Execute(executablePath string, cmdArgs, environment []string) error
}

// DefaultPluginHandler implements PluginHandler
type DefaultPluginHandler struct {
	ValidPrefixes []string
}

// NewDefaultPluginHandler instantiates the DefaultPluginHandler with a list of
// given filename prefixes used to identify valid plugin filenames.
func NewDefaultPluginHandler(validPrefixes []string) *DefaultPluginHandler {
	return &DefaultPluginHandler{
		ValidPrefixes: validPrefixes,
	}
}

// Lookup implements PluginHandler
func (h *DefaultPluginHandler) Lookup(filename string) (string, bool) {
	for _, prefix := range h.ValidPrefixes {
		path, err := exec.LookPath(fmt.Sprintf("%s-%s", prefix, filename))
		if err != nil || len(path) == 0 {
			continue
		}
		return path, true
	}

	return "", false
}

// Execute implements PluginHandler
func (h *DefaultPluginHandler) Execute(executablePath string, cmdArgs, environment []string) error {

	// Windows does not support exec syscall.
	if runtime.GOOS == "windows" {
		cmd := exec.Command(executablePath, cmdArgs...)
		cmd.Stdout = os.Stdout
		cmd.Stderr = os.Stderr
		cmd.Stdin = os.Stdin
		cmd.Env = environment
		err := cmd.Run()
		if err == nil {
			os.Exit(0)
		}
		return err
	}

	// invoke cmd binary relaying the environment and args given
	// append executablePath to cmdArgs, as execve will make first argument the "binary name".
	return syscall.Exec(executablePath, append([]string{executablePath}, cmdArgs...), environment)
}

// HandlePluginCommand receives a pluginHandler and command-line arguments and attempts to find
// a plugin executable on the PATH that satisfies the given arguments.
func HandlePluginCommand(pluginHandler PluginHandler, cmdArgs []string) (err error, extraArgsFound bool) {
	remainingArgs := []string{} // all "non-flag" arguments
	extraArgsFound = false

	for idx := range cmdArgs {
		if strings.HasPrefix(cmdArgs[idx], "-") {
			break
		}
		remainingArgs = append(remainingArgs, strings.Replace(cmdArgs[idx], "-", "_", -1))
	}

	foundBinaryPath := ""

	// attempt to find binary, starting at longest possible name with given cmdArgs
	for len(remainingArgs) > 0 {
		path, found := pluginHandler.Lookup(strings.Join(remainingArgs, "-"))
		if !found {
			remainingArgs = remainingArgs[:len(remainingArgs)-1]
			continue
		}

		if len(remainingArgs) > 0 && len(foundBinaryPath) > 0 {
			extraArgsFound = true
		}

		foundBinaryPath = path
		break
	}

	if len(foundBinaryPath) == 0 {
		return nil, extraArgsFound
	}

	// invoke cmd binary relaying the current environment and args given
<<<<<<< HEAD
	// remainingArgs will always have at least one element.
	// execve will make remainingArgs[0] the "binary name".
	if err := pluginHandler.Execute(foundBinaryPath, append([]string{foundBinaryPath}, cmdArgs[len(remainingArgs):]...), os.Environ()); err != nil {
		return err, extraArgsFound
=======
	if err := pluginHandler.Execute(foundBinaryPath, cmdArgs[len(remainingArgs):], os.Environ()); err != nil {
		return err
>>>>>>> d59a603f
	}

	return nil, extraArgsFound
}

// NewKubectlCommand creates the `kubectl` command and its nested children.
func NewKubectlCommand(in io.Reader, out, err io.Writer) *cobra.Command {
	// Parent command to which all subcommands are added.
	cmds := &cobra.Command{
		Use:   "kubectl",
		Short: i18n.T("kubectl controls the Kubernetes cluster manager"),
		Long: templates.LongDesc(`
      kubectl controls the Kubernetes cluster manager.

      Find more information at:
            https://kubernetes.io/docs/reference/kubectl/overview/`),
		Run: runHelp,
		// Hook before and after Run initialize and write profiles to disk,
		// respectively.
		PersistentPreRunE: func(*cobra.Command, []string) error {
			return initProfiling()
		},
		PersistentPostRunE: func(*cobra.Command, []string) error {
			return flushProfiling()
		},
		BashCompletionFunction: bashCompletionFunc,
	}

	flags := cmds.PersistentFlags()
	flags.SetNormalizeFunc(cliflag.WarnWordSepNormalizeFunc) // Warn for "_" flags

	// Normalize all flags that are coming from other packages or pre-configurations
	// a.k.a. change all "_" to "-". e.g. glog package
	flags.SetNormalizeFunc(cliflag.WordSepNormalizeFunc)

	addProfilingFlags(flags)

	kubeConfigFlags := genericclioptions.NewConfigFlags(true).WithDeprecatedPasswordFlag()
	kubeConfigFlags.AddFlags(flags)
	matchVersionKubeConfigFlags := cmdutil.NewMatchVersionFlags(kubeConfigFlags)
	matchVersionKubeConfigFlags.AddFlags(cmds.PersistentFlags())

	cmds.PersistentFlags().AddGoFlagSet(flag.CommandLine)

	f := cmdutil.NewFactory(matchVersionKubeConfigFlags)

	// Sending in 'nil' for the getLanguageFn() results in using
	// the LANG environment variable.
	//
	// TODO: Consider adding a flag or file preference for setting
	// the language, instead of just loading from the LANG env. variable.
	i18n.LoadTranslations("kubectl", nil)

	// From this point and forward we get warnings on flags that contain "_" separators
	cmds.SetGlobalNormalizationFunc(cliflag.WarnWordSepNormalizeFunc)

	ioStreams := genericclioptions.IOStreams{In: in, Out: out, ErrOut: err}

	groups := templates.CommandGroups{
		{
			Message: "Basic Commands (Beginner):",
			Commands: []*cobra.Command{
				create.NewCmdCreate(f, ioStreams),
				expose.NewCmdExposeService(f, ioStreams),
				run.NewCmdRun(f, ioStreams),
				set.NewCmdSet(f, ioStreams),
			},
		},
		{
			Message: "Basic Commands (Intermediate):",
			Commands: []*cobra.Command{
				explain.NewCmdExplain("kubectl", f, ioStreams),
				get.NewCmdGet("kubectl", f, ioStreams),
				edit.NewCmdEdit(f, ioStreams),
				delete.NewCmdDelete(f, ioStreams),
			},
		},
		{
			Message: "Deploy Commands:",
			Commands: []*cobra.Command{
				rollout.NewCmdRollout(f, ioStreams),
				rollingupdate.NewCmdRollingUpdate(f, ioStreams),
				scale.NewCmdScale(f, ioStreams),
				autoscale.NewCmdAutoscale(f, ioStreams),
			},
		},
		{
			Message: "Cluster Management Commands:",
			Commands: []*cobra.Command{
				certificates.NewCmdCertificate(f, ioStreams),
				clusterinfo.NewCmdClusterInfo(f, ioStreams),
				top.NewCmdTop(f, ioStreams),
				drain.NewCmdCordon(f, ioStreams),
				drain.NewCmdUncordon(f, ioStreams),
				drain.NewCmdDrain(f, ioStreams),
				taint.NewCmdTaint(f, ioStreams),
			},
		},
		{
			Message: "Troubleshooting and Debugging Commands:",
			Commands: []*cobra.Command{
				describe.NewCmdDescribe("kubectl", f, ioStreams),
				logs.NewCmdLogs(f, ioStreams),
				attach.NewCmdAttach(f, ioStreams),
				cmdexec.NewCmdExec(f, ioStreams),
				portforward.NewCmdPortForward(f, ioStreams),
				proxy.NewCmdProxy(f, ioStreams),
				cp.NewCmdCp(f, ioStreams),
				auth.NewCmdAuth(f, ioStreams),
			},
		},
		{
			Message: "Advanced Commands:",
			Commands: []*cobra.Command{
				diff.NewCmdDiff(f, ioStreams),
				apply.NewCmdApply("kubectl", f, ioStreams),
				patch.NewCmdPatch(f, ioStreams),
				replace.NewCmdReplace(f, ioStreams),
				wait.NewCmdWait(f, ioStreams),
				convert.NewCmdConvert(f, ioStreams),
				kustomize.NewCmdKustomize(ioStreams),
			},
		},
		{
			Message: "Settings Commands:",
			Commands: []*cobra.Command{
				label.NewCmdLabel(f, ioStreams),
				annotate.NewCmdAnnotate("kubectl", f, ioStreams),
				completion.NewCmdCompletion(ioStreams.Out, ""),
			},
		},
	}
	groups.Add(cmds)

	filters := []string{"options"}

	// Hide the "alpha" subcommand if there are no alpha commands in this build.
	alpha := NewCmdAlpha(f, ioStreams)
	if !alpha.HasSubCommands() {
		filters = append(filters, alpha.Name())
	}

	templates.ActsAsRootCommand(cmds, filters, groups...)

	for name, completion := range bashCompletionFlags {
		if cmds.Flag(name) != nil {
			if cmds.Flag(name).Annotations == nil {
				cmds.Flag(name).Annotations = map[string][]string{}
			}
			cmds.Flag(name).Annotations[cobra.BashCompCustom] = append(
				cmds.Flag(name).Annotations[cobra.BashCompCustom],
				completion,
			)
		}
	}

	cmds.AddCommand(alpha)
	cmds.AddCommand(cmdconfig.NewCmdConfig(f, clientcmd.NewDefaultPathOptions(), ioStreams))
	cmds.AddCommand(plugin.NewCmdPlugin(f, ioStreams))
	cmds.AddCommand(version.NewCmdVersion(f, ioStreams))
	cmds.AddCommand(apiresources.NewCmdAPIVersions(f, ioStreams))
	cmds.AddCommand(apiresources.NewCmdAPIResources(f, ioStreams))
	cmds.AddCommand(options.NewCmdOptions(ioStreams.Out))

	return cmds
}

func runHelp(cmd *cobra.Command, args []string) {
	cmd.Help()
}<|MERGE_RESOLUTION|>--- conflicted
+++ resolved
@@ -17,6 +17,7 @@
 package cmd
 
 import (
+	"errors"
 	"flag"
 	"fmt"
 	"io"
@@ -312,15 +313,9 @@
 		// only look for suitable extension executables if
 		// the specified command does not already exist
 		if _, _, err := cmd.Find(cmdPathPieces); err != nil {
-			err, extraArgsFound := HandlePluginCommand(pluginHandler, cmdPathPieces)
-
-			if err != nil {
+			if err := HandlePluginCommand(pluginHandler, cmdPathPieces); err != nil {
 				fmt.Fprintf(errout, "%v\n", err)
 				os.Exit(1)
-			}
-
-			if extraArgsFound {
-				fmt.Fprintf(errout, "warning: extra arguments found in the command\n")
 			}
 		}
 	}
@@ -393,9 +388,8 @@
 
 // HandlePluginCommand receives a pluginHandler and command-line arguments and attempts to find
 // a plugin executable on the PATH that satisfies the given arguments.
-func HandlePluginCommand(pluginHandler PluginHandler, cmdArgs []string) (err error, extraArgsFound bool) {
+func HandlePluginCommand(pluginHandler PluginHandler, cmdArgs []string) (err error) {
 	remainingArgs := []string{} // all "non-flag" arguments
-	extraArgsFound = false
 
 	for idx := range cmdArgs {
 		if strings.HasPrefix(cmdArgs[idx], "-") {
@@ -414,31 +408,24 @@
 			continue
 		}
 
-		if len(remainingArgs) > 0 && len(foundBinaryPath) > 0 {
-			extraArgsFound = true
-		}
-
 		foundBinaryPath = path
 		break
 	}
 
+	if len(remainingArgs) > 0 && len(foundBinaryPath) > 0 {
+		return errors.New("extra args found in the command")
+	}
+
 	if len(foundBinaryPath) == 0 {
-		return nil, extraArgsFound
+		return nil
 	}
 
 	// invoke cmd binary relaying the current environment and args given
-<<<<<<< HEAD
-	// remainingArgs will always have at least one element.
-	// execve will make remainingArgs[0] the "binary name".
-	if err := pluginHandler.Execute(foundBinaryPath, append([]string{foundBinaryPath}, cmdArgs[len(remainingArgs):]...), os.Environ()); err != nil {
-		return err, extraArgsFound
-=======
 	if err := pluginHandler.Execute(foundBinaryPath, cmdArgs[len(remainingArgs):], os.Environ()); err != nil {
 		return err
->>>>>>> d59a603f
-	}
-
-	return nil, extraArgsFound
+	}
+
+	return nil
 }
 
 // NewKubectlCommand creates the `kubectl` command and its nested children.
