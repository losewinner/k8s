/*
Copyright 2017 The Kubernetes Authors.

Licensed under the Apache License, Version 2.0 (the "License");
you may not use this file except in compliance with the License.
You may obtain a copy of the License at

    http://www.apache.org/licenses/LICENSE-2.0

Unless required by applicable law or agreed to in writing, software
distributed under the License is distributed on an "AS IS" BASIS,
WITHOUT WARRANTIES OR CONDITIONS OF ANY KIND, either express or implied.
See the License for the specific language governing permissions and
limitations under the License.
*/

package apiserver

import (
	"context"
	"fmt"
	"net/http"
	"sort"
	"strings"
	"sync"
	"sync/atomic"
	"time"

	"sigs.k8s.io/structured-merge-diff/v4/fieldpath"

	apiextensionshelpers "k8s.io/apiextensions-apiserver/pkg/apihelpers"
	apiextensionsinternal "k8s.io/apiextensions-apiserver/pkg/apis/apiextensions"
	apiextensionsv1 "k8s.io/apiextensions-apiserver/pkg/apis/apiextensions/v1"
	"k8s.io/apiextensions-apiserver/pkg/apiserver/conversion"
	structuralschema "k8s.io/apiextensions-apiserver/pkg/apiserver/schema"
	structuraldefaulting "k8s.io/apiextensions-apiserver/pkg/apiserver/schema/defaulting"
	schemaobjectmeta "k8s.io/apiextensions-apiserver/pkg/apiserver/schema/objectmeta"
	structuralpruning "k8s.io/apiextensions-apiserver/pkg/apiserver/schema/pruning"
	apiservervalidation "k8s.io/apiextensions-apiserver/pkg/apiserver/validation"
	informers "k8s.io/apiextensions-apiserver/pkg/client/informers/externalversions/apiextensions/v1"
	listers "k8s.io/apiextensions-apiserver/pkg/client/listers/apiextensions/v1"
	"k8s.io/apiextensions-apiserver/pkg/controller/establish"
	"k8s.io/apiextensions-apiserver/pkg/controller/finalizer"
	"k8s.io/apiextensions-apiserver/pkg/controller/openapi/builder"
	"k8s.io/apiextensions-apiserver/pkg/crdserverscheme"
	"k8s.io/apiextensions-apiserver/pkg/registry/customresource"
	"k8s.io/apiextensions-apiserver/pkg/registry/customresource/tableconvertor"
	"k8s.io/apiextensions-apiserver/pkg/storageversion"

	apiequality "k8s.io/apimachinery/pkg/api/equality"
	apierrors "k8s.io/apimachinery/pkg/api/errors"
	"k8s.io/apimachinery/pkg/api/meta"
	metav1 "k8s.io/apimachinery/pkg/apis/meta/v1"
	"k8s.io/apimachinery/pkg/apis/meta/v1/unstructured"
	"k8s.io/apimachinery/pkg/labels"
	"k8s.io/apimachinery/pkg/runtime"
	"k8s.io/apimachinery/pkg/runtime/schema"
	"k8s.io/apimachinery/pkg/runtime/serializer"
	"k8s.io/apimachinery/pkg/runtime/serializer/json"
	"k8s.io/apimachinery/pkg/runtime/serializer/protobuf"
	"k8s.io/apimachinery/pkg/runtime/serializer/versioning"
	"k8s.io/apimachinery/pkg/types"
	"k8s.io/apimachinery/pkg/util/managedfields"
	utilruntime "k8s.io/apimachinery/pkg/util/runtime"
	"k8s.io/apimachinery/pkg/util/sets"
	utilwaitgroup "k8s.io/apimachinery/pkg/util/waitgroup"
	"k8s.io/apimachinery/pkg/version"
	"k8s.io/apiserver/pkg/admission"
	"k8s.io/apiserver/pkg/authorization/authorizer"
	"k8s.io/apiserver/pkg/endpoints/handlers"
	"k8s.io/apiserver/pkg/endpoints/handlers/responsewriters"
	"k8s.io/apiserver/pkg/endpoints/metrics"
	apirequest "k8s.io/apiserver/pkg/endpoints/request"
	"k8s.io/apiserver/pkg/features"
	"k8s.io/apiserver/pkg/registry/generic"
	genericfilters "k8s.io/apiserver/pkg/server/filters"
	utilfeature "k8s.io/apiserver/pkg/util/feature"
	"k8s.io/apiserver/pkg/util/webhook"
	"k8s.io/apiserver/pkg/warning"
	"k8s.io/client-go/scale"
	"k8s.io/client-go/scale/scheme/autoscalingv1"
	"k8s.io/client-go/tools/cache"
	"k8s.io/klog/v2"
	"k8s.io/kube-openapi/pkg/spec3"
	"k8s.io/kube-openapi/pkg/validation/spec"
)

const (
	// If the StorageVersionAPI feature gate is enabled, after a CRD storage
	// (a.k.a. serving info) is created, the API server will block CR write
	// requests that hit this storage until the corresponding storage
	// version update gets processed by the storage version manager.
	// The API server will unblock CR write requests if the storage version
	// update takes longer than storageVersionUpdateTimeout after the
	// storage is created.
	storageVersionUpdateTimeout = 15 * time.Second
)

<<<<<<< HEAD
var storageVersionUpdateMap sync.Map

=======
>>>>>>> d76c0f46
// crdHandler serves the `/apis` endpoint.
// This is registered as a filter so that it never collides with any explicitly registered endpoints
type crdHandler struct {
	versionDiscoveryHandler *versionDiscoveryHandler
	groupDiscoveryHandler   *groupDiscoveryHandler

	customStorageLock sync.Mutex
	// customStorage contains a crdStorageMap
	// atomic.Value has a very good read performance compared to sync.RWMutex
	// see https://gist.github.com/dim/152e6bf80e1384ea72e17ac717a5000a
	// which is suited for most read and rarely write cases
	customStorage atomic.Value

	crdLister listers.CustomResourceDefinitionLister

	delegate          http.Handler
	restOptionsGetter generic.RESTOptionsGetter
	admission         admission.Interface

	establishingController *establish.EstablishingController

	// MasterCount is used to implement sleep to improve
	// CRD establishing process for HA clusters.
	masterCount int

	converterFactory *conversion.CRConverterFactory

	// so that we can do create on update.
	authorizer authorizer.Authorizer

	// request timeout we should delay storage teardown for
	requestTimeout time.Duration

	// minRequestTimeout applies to CR's list/watch calls
	minRequestTimeout time.Duration

	// staticOpenAPISpec is used as a base for the schema of CR's for the
	// purpose of managing fields, it is how CR handlers get the structure
	// of TypeMeta and ObjectMeta
	staticOpenAPISpec map[string]*spec.Schema

	// The limit on the request size that would be accepted and decoded in a write request
	// 0 means no limit.
	maxRequestBodyBytes int64

	// storageVersionManager manages CRD StorageVersion updates.
	storageVersionManager storageversion.Manager
}

// crdInfo stores enough information to serve the storage for the custom resource
type crdInfo struct {
	// spec and acceptedNames are used to compare against if a change is made on a CRD. We only update
	// the storage if one of these changes.
	spec          *apiextensionsv1.CustomResourceDefinitionSpec
	acceptedNames *apiextensionsv1.CustomResourceDefinitionNames

	// Deprecated per version
	deprecated map[string]bool

	// Warnings per version
	warnings map[string][]string

	// Storage per version
	storages map[string]customresource.CustomResourceStorage

	// Request scope per version
	requestScopes map[string]*handlers.RequestScope

	// Scale scope per version
	scaleRequestScopes map[string]*handlers.RequestScope

	// Status scope per version
	statusRequestScopes map[string]*handlers.RequestScope

	// storageVersion is the CRD version used when storing the object in etcd.
	storageVersion string

	waitGroup *utilwaitgroup.SafeWaitGroup

	// storageVersionUpdate holds information about the storage version
	// update issued when the crdInfo was created. The API server uses the
	// information to decide whether a CR write request should be allowed,
	// rejected, or blocked.
	storageVersionUpdate *storageVersionUpdate
}

// crdStorageMap goes from customresourcedefinition to its storage
type crdStorageMap map[types.UID]*crdInfo

// storageVersionUpdate holds information about a storage version update,
// indicating whether the update gets processed, or timed-out.
type storageVersionUpdate struct {
	// processedCh is closed by the storage version manager after the
	// storage version update gets processed successfully.
	// The API server will unblock and allow CR write requests if this
	// channel is closed.
	processedCh <-chan struct{}

	// errCh is closed by the storage version manager when it
	// encounters an error while trying to update a storage version.
	// The API server will block the serve 503 for CR write requests if
	// this channel is closed.
	errCh <-chan struct{}

	// timeout is the time when the API server will unblock and allow CR
	// write requests even if the storage version update hasn't been
	// processed.
	timeout time.Time
}

<<<<<<< HEAD
func (i *crdInfo) waitForStorageVersionUpdate(ctx context.Context, crdUID types.UID) error {
=======
func (i *crdInfo) waitForStorageVersionUpdate(ctx context.Context) error {
>>>>>>> d76c0f46
	// StorageVersionAPI feature gate is disabled
	if !utilfeature.DefaultFeatureGate.Enabled(features.StorageVersionAPI) ||
		!utilfeature.DefaultFeatureGate.Enabled(features.APIServerIdentity) {
		klog.V(2).Infof("Skipped waiting for storage version to finish updating since StorageVersionAPI and/or APIServerIdentity feature are disabled.")
		return nil
	}

<<<<<<< HEAD
	val, found := storageVersionUpdateMap.Load(crdUID)
	svUpdateInfo := val.(*storageVersionUpdate)
	if !found {
		return nil
	}
	/* if i.storageVersionUpdate == nil {
		return nil
	} */
=======
	if i.storageVersionUpdate == nil {
		return nil
	}
>>>>>>> d76c0f46

	// NOTE: currently the graceful CRD deletion waits 1s for in-flight requests
	// to register themselves to the wait group. Ideally the storage version update should
	// not cause the requests to miss the 1s window; otherwise the requests may
	// fail ungracefully (e.g. it may happen if the CRD was deleted immediately after the
	// first CR request establishes the underlying storage).
	select {
<<<<<<< HEAD
	case <-svUpdateInfo.errCh:
		return fmt.Errorf("error while waiting for CRD storage version update")
	case <-svUpdateInfo.processedCh:
=======
	case <-i.storageVersionUpdate.errCh:
		return fmt.Errorf("error while waiting for CRD storage version update")
	case <-i.storageVersionUpdate.processedCh:
>>>>>>> d76c0f46
		return nil
	case <-ctx.Done():
		return fmt.Errorf("aborted waiting for CRD storage version update: %w", ctx.Err())
	// Unblock the requests if the storage version update takes a long time, otherwise
	// CR requests may stack up and overwhelm the API server.
	// TODO(roycaihw): benchmark the storage version update latency to adjust the timeout.
<<<<<<< HEAD
	case <-time.After(time.Until(svUpdateInfo.timeout)):
=======
	case <-time.After(time.Until(i.storageVersionUpdate.timeout)):
>>>>>>> d76c0f46
		return fmt.Errorf("timeout waiting for CRD storage version update")

	}
}

func NewCustomResourceDefinitionHandler(
	versionDiscoveryHandler *versionDiscoveryHandler,
	groupDiscoveryHandler *groupDiscoveryHandler,
	crdInformer informers.CustomResourceDefinitionInformer,
	delegate http.Handler,
	restOptionsGetter generic.RESTOptionsGetter,
	admission admission.Interface,
	establishingController *establish.EstablishingController,
	serviceResolver webhook.ServiceResolver,
	authResolverWrapper webhook.AuthenticationInfoResolverWrapper,
	masterCount int,
	authorizer authorizer.Authorizer,
	requestTimeout time.Duration,
	minRequestTimeout time.Duration,
	staticOpenAPISpec map[string]*spec.Schema,
	maxRequestBodyBytes int64,
	storageVersionManager storageversion.Manager) (*crdHandler, error) {
	ret := &crdHandler{
		versionDiscoveryHandler: versionDiscoveryHandler,
		groupDiscoveryHandler:   groupDiscoveryHandler,
		customStorage:           atomic.Value{},
		crdLister:               crdInformer.Lister(),
		delegate:                delegate,
		restOptionsGetter:       restOptionsGetter,
		admission:               admission,
		establishingController:  establishingController,
		masterCount:             masterCount,
		authorizer:              authorizer,
		requestTimeout:          requestTimeout,
		minRequestTimeout:       minRequestTimeout,
		staticOpenAPISpec:       staticOpenAPISpec,
		maxRequestBodyBytes:     maxRequestBodyBytes,
		storageVersionManager:   storageVersionManager,
	}
	crdInformer.Informer().AddEventHandler(cache.ResourceEventHandlerFuncs{
		AddFunc:    ret.createCustomResourceDefinition,
		UpdateFunc: ret.updateCustomResourceDefinition,
		DeleteFunc: ret.deleteCustomResourceDefinition,
	})
	crConverterFactory, err := conversion.NewCRConverterFactory(serviceResolver, authResolverWrapper)
	if err != nil {
		return nil, err
	}
	ret.converterFactory = crConverterFactory

	ret.customStorage.Store(crdStorageMap{})

	return ret, nil
}

// watches are expected to handle storage disruption gracefully,
// both on the server-side (by terminating the watch connection)
// and on the client side (by restarting the watch)
var longRunningFilter = genericfilters.BasicLongRunningRequestCheck(sets.NewString("watch"), sets.NewString())

// possiblyAcrossAllNamespacesVerbs contains those verbs which can be per-namespace and across all
// namespaces for namespaces resources. I.e. for these an empty namespace in the requestInfo is fine.
var possiblyAcrossAllNamespacesVerbs = sets.NewString("list", "watch")

func (r *crdHandler) ServeHTTP(w http.ResponseWriter, req *http.Request) {
	ctx := req.Context()
	requestInfo, ok := apirequest.RequestInfoFrom(ctx)
	if !ok {
		responsewriters.ErrorNegotiated(
			apierrors.NewInternalError(fmt.Errorf("no RequestInfo found in the context")),
			Codecs, schema.GroupVersion{}, w, req,
		)
		return
	}
	if !requestInfo.IsResourceRequest {
		pathParts := splitPath(requestInfo.Path)
		// only match /apis/<group>/<version>
		// only registered under /apis
		if len(pathParts) == 3 {
			r.versionDiscoveryHandler.ServeHTTP(w, req)
			return
		}
		// only match /apis/<group>
		if len(pathParts) == 2 {
			r.groupDiscoveryHandler.ServeHTTP(w, req)
			return
		}

		r.delegate.ServeHTTP(w, req)
		return
	}

	crdName := requestInfo.Resource + "." + requestInfo.APIGroup
	crd, err := r.crdLister.Get(crdName)
	if apierrors.IsNotFound(err) {
		r.delegate.ServeHTTP(w, req)
		return
	}
	if err != nil {
		utilruntime.HandleError(err)
		responsewriters.ErrorNegotiated(
			apierrors.NewInternalError(fmt.Errorf("error resolving resource")),
			Codecs, schema.GroupVersion{Group: requestInfo.APIGroup, Version: requestInfo.APIVersion}, w, req,
		)
		return
	}

	// if the scope in the CRD and the scope in request differ (with exception of the verbs in possiblyAcrossAllNamespacesVerbs
	// for namespaced resources), pass request to the delegate, which is supposed to lead to a 404.
	namespacedCRD, namespacedReq := crd.Spec.Scope == apiextensionsv1.NamespaceScoped, len(requestInfo.Namespace) > 0
	if !namespacedCRD && namespacedReq {
		r.delegate.ServeHTTP(w, req)
		return
	}
	if namespacedCRD && !namespacedReq && !possiblyAcrossAllNamespacesVerbs.Has(requestInfo.Verb) {
		r.delegate.ServeHTTP(w, req)
		return
	}

	if !apiextensionshelpers.HasServedCRDVersion(crd, requestInfo.APIVersion) {
		r.delegate.ServeHTTP(w, req)
		return
	}

	// There is a small chance that a CRD is being served because NamesAccepted condition is true,
	// but it becomes "unserved" because another names update leads to a conflict
	// and EstablishingController wasn't fast enough to put the CRD into the Established condition.
	// We accept this as the problem is small and self-healing.
	if !apiextensionshelpers.IsCRDConditionTrue(crd, apiextensionsv1.NamesAccepted) &&
		!apiextensionshelpers.IsCRDConditionTrue(crd, apiextensionsv1.Established) {
		r.delegate.ServeHTTP(w, req)
		return
	}

	crdInfo, err := r.getOrCreateServingInfoFor(crd.UID, crd.Name)
	if apierrors.IsNotFound(err) {
		r.delegate.ServeHTTP(w, req)
		return
	}
	if err != nil {
		utilruntime.HandleError(err)
		responsewriters.ErrorNegotiated(
			apierrors.NewInternalError(fmt.Errorf("error resolving resource")),
			Codecs, schema.GroupVersion{Group: requestInfo.APIGroup, Version: requestInfo.APIVersion}, w, req,
		)
		return
	}
	if !hasServedCRDVersion(crdInfo.spec, requestInfo.APIVersion) {
		r.delegate.ServeHTTP(w, req)
		return
	}

	deprecated := crdInfo.deprecated[requestInfo.APIVersion]
	for _, w := range crdInfo.warnings[requestInfo.APIVersion] {
		warning.AddWarning(req.Context(), "", w)
	}

	verb := strings.ToUpper(requestInfo.Verb)
	resource := requestInfo.Resource
	subresource := requestInfo.Subresource
	scope := metrics.CleanScope(requestInfo)
	supportedTypes := []string{
		string(types.JSONPatchType),
		string(types.MergePatchType),
		string(types.ApplyPatchType),
	}

	var handlerFunc http.HandlerFunc
	subresources, err := apiextensionshelpers.GetSubresourcesForVersion(crd, requestInfo.APIVersion)
	if err != nil {
		utilruntime.HandleError(err)
		responsewriters.ErrorNegotiated(
			apierrors.NewInternalError(fmt.Errorf("could not properly serve the subresource")),
			Codecs, schema.GroupVersion{Group: requestInfo.APIGroup, Version: requestInfo.APIVersion}, w, req,
		)
		return
	}
	switch {
	case subresource == "status" && subresources != nil && subresources.Status != nil:
<<<<<<< HEAD
		handlerFunc = r.serveStatus(w, req, requestInfo, crdInfo, supportedTypes, crd.UID)
	case subresource == "scale" && subresources != nil && subresources.Scale != nil:
		handlerFunc = r.serveScale(w, req, requestInfo, crdInfo, supportedTypes, crd.UID)
=======
		handlerFunc = r.serveStatus(w, req, requestInfo, crdInfo, supportedTypes)
	case subresource == "scale" && subresources != nil && subresources.Scale != nil:
		handlerFunc = r.serveScale(w, req, requestInfo, crdInfo, supportedTypes)
>>>>>>> d76c0f46
	case len(subresource) == 0:
		handlerFunc = r.serveResource(w, req, requestInfo, crdInfo, crd, supportedTypes, crd.UID, crd.Name)
	default:
		responsewriters.ErrorNegotiated(
			apierrors.NewNotFound(schema.GroupResource{Group: requestInfo.APIGroup, Resource: requestInfo.Resource}, requestInfo.Name),
			Codecs, schema.GroupVersion{Group: requestInfo.APIGroup, Version: requestInfo.APIVersion}, w, req,
		)
	}

	if handlerFunc != nil {
		handlerFunc = metrics.InstrumentHandlerFunc(verb, requestInfo.APIGroup, requestInfo.APIVersion, resource, subresource, scope, metrics.APIServerComponent, deprecated, "", handlerFunc)
		handler := genericfilters.WithWaitGroup(handlerFunc, longRunningFilter, crdInfo.waitGroup)
		handler.ServeHTTP(w, req)
		return
	}
}

func (r *crdHandler) serveResource(w http.ResponseWriter, req *http.Request, requestInfo *apirequest.RequestInfo, crdInfo *crdInfo, crd *apiextensionsv1.CustomResourceDefinition, supportedTypes []string, crdUID types.UID, crdName string) http.HandlerFunc {
	requestScope := crdInfo.requestScopes[requestInfo.APIVersion]
	storage := crdInfo.storages[requestInfo.APIVersion].CustomResource

	switch requestInfo.Verb {
	case "get":
		return handlers.GetResource(storage, requestScope)
	case "list":
		forceWatch := false
		return handlers.ListResource(storage, storage, requestScope, forceWatch, r.minRequestTimeout)
	case "watch":
		forceWatch := true
		return handlers.ListResource(storage, storage, requestScope, forceWatch, r.minRequestTimeout)
	case "create":
		// we want to track recently created CRDs so that in HA environments we don't have server A allow a create and server B
		// not have observed the established, so a followup get,update,delete results in a 404. We've observed about 800ms
		// delay in some CI environments.  Two seconds looks long enough and reasonably short for hot retriers.
		justCreated := time.Since(apiextensionshelpers.FindCRDCondition(crd, apiextensionsv1.Established).LastTransitionTime.Time) < 2*time.Second
		if justCreated {
			time.Sleep(2 * time.Second)
		}
		// Get the latest CRD to make sure it's not terminating or deleted
		crd, err := r.crdLister.Get(crdName)
		if err != nil || crd.UID != crdUID || apiextensionshelpers.IsCRDConditionTrue(crd, apiextensionsv1.Terminating) {
			err := apierrors.NewMethodNotSupported(schema.GroupResource{Group: requestInfo.APIGroup, Resource: requestInfo.Resource}, requestInfo.Verb)
			err.ErrStatus.Message = fmt.Sprintf("%v not allowed while custom resource definition is terminating", requestInfo.Verb)
			responsewriters.ErrorNegotiated(err, Codecs, schema.GroupVersion{Group: requestInfo.APIGroup, Version: requestInfo.APIVersion}, w, req)
			return nil
		}

<<<<<<< HEAD
		if err := crdInfo.waitForStorageVersionUpdate(req.Context(), crdUID); err != nil {
=======
		if err := crdInfo.waitForStorageVersionUpdate(req.Context()); err != nil {
>>>>>>> d76c0f46
			err := apierrors.NewServiceUnavailable(err.Error())
			responsewriters.ErrorNegotiated(err, Codecs, schema.GroupVersion{Group: requestInfo.APIGroup, Version: requestInfo.APIVersion}, w, req)
			return nil
		}
		return handlers.CreateResource(storage, requestScope, r.admission)
	case "update":
<<<<<<< HEAD
		if err := crdInfo.waitForStorageVersionUpdate(req.Context(), crdUID); err != nil {
=======
		if err := crdInfo.waitForStorageVersionUpdate(req.Context()); err != nil {
>>>>>>> d76c0f46
			err := apierrors.NewServiceUnavailable(err.Error())
			responsewriters.ErrorNegotiated(err, Codecs, schema.GroupVersion{Group: requestInfo.APIGroup, Version: requestInfo.APIVersion}, w, req)
			return nil
		}
		return handlers.UpdateResource(storage, requestScope, r.admission)
	case "patch":
<<<<<<< HEAD
		if err := crdInfo.waitForStorageVersionUpdate(req.Context(), crdUID); err != nil {
=======
		if err := crdInfo.waitForStorageVersionUpdate(req.Context()); err != nil {
>>>>>>> d76c0f46
			err := apierrors.NewServiceUnavailable(err.Error())
			responsewriters.ErrorNegotiated(err, Codecs, schema.GroupVersion{Group: requestInfo.APIGroup, Version: requestInfo.APIVersion}, w, req)
			return nil
		}
		return handlers.PatchResource(storage, requestScope, r.admission, supportedTypes)
	case "delete":
<<<<<<< HEAD
		if err := crdInfo.waitForStorageVersionUpdate(req.Context(), crdUID); err != nil {
=======
		if err := crdInfo.waitForStorageVersionUpdate(req.Context()); err != nil {
>>>>>>> d76c0f46
			err := apierrors.NewServiceUnavailable(err.Error())
			responsewriters.ErrorNegotiated(err, Codecs, schema.GroupVersion{Group: requestInfo.APIGroup, Version: requestInfo.APIVersion}, w, req)
			return nil
		}
		allowsOptions := true
		return handlers.DeleteResource(storage, allowsOptions, requestScope, r.admission)
	case "deletecollection":
<<<<<<< HEAD
		if err := crdInfo.waitForStorageVersionUpdate(req.Context(), crdUID); err != nil {
=======
		if err := crdInfo.waitForStorageVersionUpdate(req.Context()); err != nil {
>>>>>>> d76c0f46
			err := apierrors.NewServiceUnavailable(err.Error())
			responsewriters.ErrorNegotiated(err, Codecs, schema.GroupVersion{Group: requestInfo.APIGroup, Version: requestInfo.APIVersion}, w, req)
			return nil
		}
		checkBody := true
		return handlers.DeleteCollection(storage, checkBody, requestScope, r.admission)
	default:
		responsewriters.ErrorNegotiated(
			apierrors.NewMethodNotSupported(schema.GroupResource{Group: requestInfo.APIGroup, Resource: requestInfo.Resource}, requestInfo.Verb),
			Codecs, schema.GroupVersion{Group: requestInfo.APIGroup, Version: requestInfo.APIVersion}, w, req,
		)
		return nil
	}
}

<<<<<<< HEAD
func (r *crdHandler) serveStatus(w http.ResponseWriter, req *http.Request, requestInfo *apirequest.RequestInfo, crdInfo *crdInfo, supportedTypes []string, crdUID types.UID) http.HandlerFunc {
=======
func (r *crdHandler) serveStatus(w http.ResponseWriter, req *http.Request, requestInfo *apirequest.RequestInfo, crdInfo *crdInfo, supportedTypes []string) http.HandlerFunc {
>>>>>>> d76c0f46
	requestScope := crdInfo.statusRequestScopes[requestInfo.APIVersion]
	storage := crdInfo.storages[requestInfo.APIVersion].Status

	switch requestInfo.Verb {
	case "get":
		return handlers.GetResource(storage, requestScope)
	case "update":
<<<<<<< HEAD
		if err := crdInfo.waitForStorageVersionUpdate(req.Context(), crdUID); err != nil {
=======
		if err := crdInfo.waitForStorageVersionUpdate(req.Context()); err != nil {
>>>>>>> d76c0f46
			err := apierrors.NewServiceUnavailable(err.Error())
			responsewriters.ErrorNegotiated(err, Codecs, schema.GroupVersion{Group: requestInfo.APIGroup, Version: requestInfo.APIVersion}, w, req)
			return nil
		}
		return handlers.UpdateResource(storage, requestScope, r.admission)
	case "patch":
<<<<<<< HEAD
		if err := crdInfo.waitForStorageVersionUpdate(req.Context(), crdUID); err != nil {
=======
		if err := crdInfo.waitForStorageVersionUpdate(req.Context()); err != nil {
>>>>>>> d76c0f46
			err := apierrors.NewServiceUnavailable(err.Error())
			responsewriters.ErrorNegotiated(err, Codecs, schema.GroupVersion{Group: requestInfo.APIGroup, Version: requestInfo.APIVersion}, w, req)
			return nil
		}
		return handlers.PatchResource(storage, requestScope, r.admission, supportedTypes)
	default:
		responsewriters.ErrorNegotiated(
			apierrors.NewMethodNotSupported(schema.GroupResource{Group: requestInfo.APIGroup, Resource: requestInfo.Resource}, requestInfo.Verb),
			Codecs, schema.GroupVersion{Group: requestInfo.APIGroup, Version: requestInfo.APIVersion}, w, req,
		)
		return nil
	}
}

<<<<<<< HEAD
func (r *crdHandler) serveScale(w http.ResponseWriter, req *http.Request, requestInfo *apirequest.RequestInfo, crdInfo *crdInfo, supportedTypes []string, crdUID types.UID) http.HandlerFunc {
=======
func (r *crdHandler) serveScale(w http.ResponseWriter, req *http.Request, requestInfo *apirequest.RequestInfo, crdInfo *crdInfo, supportedTypes []string) http.HandlerFunc {
>>>>>>> d76c0f46
	requestScope := crdInfo.scaleRequestScopes[requestInfo.APIVersion]
	storage := crdInfo.storages[requestInfo.APIVersion].Scale

	switch requestInfo.Verb {
	case "get":
		return handlers.GetResource(storage, requestScope)
	case "update":
<<<<<<< HEAD
		if err := crdInfo.waitForStorageVersionUpdate(req.Context(), crdUID); err != nil {
=======
		if err := crdInfo.waitForStorageVersionUpdate(req.Context()); err != nil {
>>>>>>> d76c0f46
			err := apierrors.NewServiceUnavailable(err.Error())
			responsewriters.ErrorNegotiated(err, Codecs, schema.GroupVersion{Group: requestInfo.APIGroup, Version: requestInfo.APIVersion}, w, req)
			return nil
		}
		return handlers.UpdateResource(storage, requestScope, r.admission)
	case "patch":
<<<<<<< HEAD
		if err := crdInfo.waitForStorageVersionUpdate(req.Context(), crdUID); err != nil {
=======
		if err := crdInfo.waitForStorageVersionUpdate(req.Context()); err != nil {
>>>>>>> d76c0f46
			err := apierrors.NewServiceUnavailable(err.Error())
			responsewriters.ErrorNegotiated(err, Codecs, schema.GroupVersion{Group: requestInfo.APIGroup, Version: requestInfo.APIVersion}, w, req)
			return nil
		}
		return handlers.PatchResource(storage, requestScope, r.admission, supportedTypes)
	default:
		responsewriters.ErrorNegotiated(
			apierrors.NewMethodNotSupported(schema.GroupResource{Group: requestInfo.APIGroup, Resource: requestInfo.Resource}, requestInfo.Verb),
			Codecs, schema.GroupVersion{Group: requestInfo.APIGroup, Version: requestInfo.APIVersion}, w, req,
		)
		return nil
	}
}

// createCustomResourceDefinition removes potentially stale storage so it gets re-created
func (r *crdHandler) createCustomResourceDefinition(obj interface{}) {
	crd := obj.(*apiextensionsv1.CustomResourceDefinition)
	r.customStorageLock.Lock()
	defer r.customStorageLock.Unlock()
	// this could happen if the create event is merged from create-update events
	storageMap := r.customStorage.Load().(crdStorageMap)
	oldInfo, found := storageMap[crd.UID]

	var tearDownFinishedCh <-chan struct{}
	if found {
		if apiequality.Semantic.DeepEqual(&crd.Spec, oldInfo.spec) && apiequality.Semantic.DeepEqual(&crd.Status.AcceptedNames, oldInfo.acceptedNames) {
			klog.V(6).Infof("Ignoring customresourcedefinition %s create event because a storage with the same spec and accepted names exists",
				crd.Name)
			return
		}
		// Update storage version with the latest info in the watch event
		tearDownFinishedCh = r.removeStorageLocked(crd.UID)
	}
	if utilfeature.DefaultFeatureGate.Enabled(features.StorageVersionAPI) &&
		utilfeature.DefaultFeatureGate.Enabled(features.APIServerIdentity) {
		ctx := apirequest.NewContext()
<<<<<<< HEAD
		// spawn storage version update in background and use channels to make handlers wait
		processedCh := make(chan struct{})
		errCh := make(chan struct{})
		err := r.storageVersionManager.UpdateStorageVersion(ctx, crd, tearDownFinishedCh, processedCh, errCh)
		if err != nil {
			klog.Errorf("error updating storage version for %v: %v", crd, err)
		}

		storageVersionUpdate := &storageVersionUpdate{
			processedCh: processedCh,
			errCh:       errCh,
			timeout:     time.Now().Add(storageVersionUpdateTimeout),
		}

		updateStorageVersionUpdateMap(crd.UID, storageVersionUpdate)
=======
		// customStorageLock will be released even if UpdateStorageVersion() fails. This is safe
		// since we are deleting the old storage here and not creating a new one.
		err := r.storageVersionManager.UpdateStorageVersion(ctx, crd, tearDownFinishedCh, nil, nil)
		if err != nil {
			klog.Errorf("error updating storage version for %v: %v", crd, err)
		}
>>>>>>> d76c0f46
	}
}

// updateCustomResourceDefinition removes potentially stale storage so it gets re-created
func (r *crdHandler) updateCustomResourceDefinition(oldObj, newObj interface{}) {
	oldCRD := oldObj.(*apiextensionsv1.CustomResourceDefinition)
	newCRD := newObj.(*apiextensionsv1.CustomResourceDefinition)

	r.customStorageLock.Lock()
	defer r.customStorageLock.Unlock()

	// Add CRD to the establishing controller queue.
	// For HA clusters, we want to prevent race conditions when changing status to Established,
	// so we want to be sure that CRD is Installing at least for 5 seconds before Establishing it.
	// TODO: find a real HA safe checkpointing mechanism instead of an arbitrary wait.
	if !apiextensionshelpers.IsCRDConditionTrue(newCRD, apiextensionsv1.Established) &&
		apiextensionshelpers.IsCRDConditionTrue(newCRD, apiextensionsv1.NamesAccepted) {
		if r.masterCount > 1 {
			r.establishingController.QueueCRD(newCRD.Name, 5*time.Second)
		} else {
			r.establishingController.QueueCRD(newCRD.Name, 0)
		}
	}

	if oldCRD.UID != newCRD.UID {
		r.removeStorageLocked(oldCRD.UID)
	}

	storageMap := r.customStorage.Load().(crdStorageMap)
	oldInfo, found := storageMap[newCRD.UID]

	var tearDownFinishedCh <-chan struct{}
	if found {
		if apiequality.Semantic.DeepEqual(&newCRD.Spec, oldInfo.spec) && apiequality.Semantic.DeepEqual(&newCRD.Status.AcceptedNames, oldInfo.acceptedNames) {
			klog.V(6).Infof("Ignoring customresourcedefinition %s update because neither spec, nor accepted names changed", oldCRD.Name)
			return
		}
		// Tear down the old storage
		klog.V(4).Infof("Updating customresourcedefinition %s", newCRD.Name)
		tearDownFinishedCh = r.removeStorageLocked(newCRD.UID)
<<<<<<< HEAD
	}

	// Update storage version with the latest info in the watch event
	if utilfeature.DefaultFeatureGate.Enabled(features.StorageVersionAPI) &&
		utilfeature.DefaultFeatureGate.Enabled(features.APIServerIdentity) {
		ctx := apirequest.NewContext()
		processedCh := make(chan struct{})
		errCh := make(chan struct{})
		err := r.storageVersionManager.UpdateStorageVersion(ctx, newCRD, tearDownFinishedCh, processedCh, errCh)
		if err != nil {
			klog.Errorf("error updating storage version for %v: %v", newCRD, err)
		}

		storageVersionUpdate := &storageVersionUpdate{
			processedCh: processedCh,
			errCh:       errCh,
			timeout:     time.Now().Add(storageVersionUpdateTimeout),
		}

		updateStorageVersionUpdateMap(newCRD.UID, storageVersionUpdate)

=======
>>>>>>> d76c0f46
	}
}

func (r *crdHandler) deleteCustomResourceDefinition(obj interface{}) {
	r.removeDeadStorage()
}

<<<<<<< HEAD
func updateStorageVersionUpdateMap(crdUID types.UID, svUpdateInfo *storageVersionUpdate) {
	storageVersionUpdateMap.Store(crdUID, svUpdateInfo)
=======
	// Update storage version with the latest info in the watch event
	if utilfeature.DefaultFeatureGate.Enabled(features.StorageVersionAPI) &&
		utilfeature.DefaultFeatureGate.Enabled(features.APIServerIdentity) {
		ctx := apirequest.NewContext()
		err := r.storageVersionManager.UpdateStorageVersion(ctx, newCRD, tearDownFinishedCh, nil, nil)
		if err != nil {
			klog.Errorf("error updating storage version for %v: %v", newCRD, err)
		}
	}
>>>>>>> d76c0f46
}

// removeStorageLocked removes the cached storage with the given uid as key from the storage map. This function
// updates r.customStorage with the cleaned-up storageMap and tears down the old storage.
// NOTE: Caller MUST hold r.customStorageLock to write r.customStorage thread-safely.
func (r *crdHandler) removeStorageLocked(uid types.UID) <-chan struct{} {
	tearDownFinishedCh := make(chan struct{})
	storageMap := r.customStorage.Load().(crdStorageMap)
	if oldInfo, ok := storageMap[uid]; ok {
		// Copy because we cannot write to storageMap without a race
		// as it is used without locking elsewhere.
		storageMap2 := storageMap.clone()

		// Remove from the CRD info map and store the map
		delete(storageMap2, uid)
		storageVersionUpdateMap.Delete(uid)
		r.customStorage.Store(storageMap2)

		// Tear down the old storage
		go r.tearDown(oldInfo, tearDownFinishedCh)
	} else {
		close(tearDownFinishedCh)
	}
	return tearDownFinishedCh
}

// removeDeadStorage removes REST storage that isn't being used
func (r *crdHandler) removeDeadStorage() {
	allCustomResourceDefinitions, err := r.crdLister.List(labels.Everything())
	if err != nil {
		utilruntime.HandleError(err)
		return
	}

	r.customStorageLock.Lock()
	defer r.customStorageLock.Unlock()

	storageMap := r.customStorage.Load().(crdStorageMap)
	// Copy because we cannot write to storageMap without a race
	storageMap2 := make(crdStorageMap)
	for _, crd := range allCustomResourceDefinitions {
		if _, ok := storageMap[crd.UID]; ok {
			storageMap2[crd.UID] = storageMap[crd.UID]
		}
	}
	r.customStorage.Store(storageMap2)

	for uid, crdInfo := range storageMap {
		if _, ok := storageMap2[uid]; !ok {
			klog.V(4).Infof("Removing dead CRD storage for %s/%s", crdInfo.spec.Group, crdInfo.spec.Names.Kind)
			go r.tearDown(crdInfo, nil)
		}
	}
}

// Wait up to a minute for requests to drain, then tear down storage
func (r *crdHandler) tearDown(oldInfo *crdInfo, finishedCh chan<- struct{}) {
	if finishedCh != nil {
		defer close(finishedCh)
	}
	requestsDrained := make(chan struct{})
	go func() {
		defer close(requestsDrained)
		// Allow time for in-flight requests with a handle to the old info to register themselves
		time.Sleep(time.Second)
		// Wait for in-flight requests to drain
		oldInfo.waitGroup.Wait()
	}()

	select {
	case <-time.After(r.requestTimeout * 2):
		klog.Warningf("timeout waiting for requests to drain for %s/%s, tearing down storage", oldInfo.spec.Group, oldInfo.spec.Names.Kind)
	case <-requestsDrained:
	}

	for _, storage := range oldInfo.storages {
		// destroy only the main storage. Those for the subresources share cacher and etcd clients.
		storage.CustomResource.DestroyFunc()
	}
}

// Destroy shuts down storage layer for all registered CRDs.
// It should be called as a last step of the shutdown sequence.
func (r *crdHandler) destroy() {
	r.customStorageLock.Lock()
	defer r.customStorageLock.Unlock()

	storageMap := r.customStorage.Load().(crdStorageMap)
	for _, crdInfo := range storageMap {
		for _, storage := range crdInfo.storages {
			// DestroyFunc have to be implemented in idempotent way,
			// so the potential race with r.tearDown() (being called
			// from a goroutine) is safe.
			storage.CustomResource.DestroyFunc()
		}
	}
}

// GetCustomResourceListerCollectionDeleter returns the ListerCollectionDeleter of
// the given crd.
func (r *crdHandler) GetCustomResourceListerCollectionDeleter(crd *apiextensionsv1.CustomResourceDefinition) (finalizer.ListerCollectionDeleter, error) {
	info, err := r.getOrCreateServingInfoFor(crd.UID, crd.Name)
	if err != nil {
		return nil, err
	}
	return info.storages[info.storageVersion].CustomResource, nil
}

// getOrCreateServingInfoFor gets the CRD serving info for the given CRD UID if the key exists in the storage map.
// Otherwise the function fetches the up-to-date CRD using the given CRD name and creates CRD serving info.
func (r *crdHandler) getOrCreateServingInfoFor(uid types.UID, name string) (*crdInfo, error) {
	storageMap := r.customStorage.Load().(crdStorageMap)
	if ret, ok := storageMap[uid]; ok {
		return ret, nil
	}

	r.customStorageLock.Lock()
	defer r.customStorageLock.Unlock()

	// Get the up-to-date CRD when we have the lock, to avoid racing with updateCustomResourceDefinition.
	// If updateCustomResourceDefinition sees an update and happens later, the storage will be deleted and
	// we will re-create the updated storage on demand. If updateCustomResourceDefinition happens before,
	// we make sure that we observe the same up-to-date CRD.
	crd, err := r.crdLister.Get(name)
	if err != nil {
		return nil, err
	}
	storageMap = r.customStorage.Load().(crdStorageMap)
	if ret, ok := storageMap[crd.UID]; ok {
		return ret, nil
	}

	storageVersion, err := apiextensionshelpers.GetCRDStorageVersion(crd)
	if err != nil {
		return nil, err
	}

	// Scope/Storages per version.
	requestScopes := map[string]*handlers.RequestScope{}
	storages := map[string]customresource.CustomResourceStorage{}
	statusScopes := map[string]*handlers.RequestScope{}
	scaleScopes := map[string]*handlers.RequestScope{}
	deprecated := map[string]bool{}
	warnings := map[string][]string{}

	equivalentResourceRegistry := runtime.NewEquivalentResourceRegistry()

	structuralSchemas := map[string]*structuralschema.Structural{}
	for _, v := range crd.Spec.Versions {
		val, err := apiextensionshelpers.GetSchemaForVersion(crd, v.Name)
		if err != nil {
			utilruntime.HandleError(err)
			return nil, fmt.Errorf("the server could not properly serve the CR schema")
		}
		if val == nil {
			continue
		}
		internalValidation := &apiextensionsinternal.CustomResourceValidation{}
		if err := apiextensionsv1.Convert_v1_CustomResourceValidation_To_apiextensions_CustomResourceValidation(val, internalValidation, nil); err != nil {
			return nil, fmt.Errorf("failed converting CRD validation to internal version: %v", err)
		}
		s, err := structuralschema.NewStructural(internalValidation.OpenAPIV3Schema)
		if crd.Spec.PreserveUnknownFields == false && err != nil {
			// This should never happen. If it does, it is a programming error.
			utilruntime.HandleError(fmt.Errorf("failed to convert schema to structural: %v", err))
			return nil, fmt.Errorf("the server could not properly serve the CR schema") // validation should avoid this
		}

		if crd.Spec.PreserveUnknownFields == false {
			// we don't own s completely, e.g. defaults are not deep-copied. So better make a copy here.
			s = s.DeepCopy()

			if err := structuraldefaulting.PruneDefaults(s); err != nil {
				// This should never happen. If it does, it is a programming error.
				utilruntime.HandleError(fmt.Errorf("failed to prune defaults: %v", err))
				return nil, fmt.Errorf("the server could not properly serve the CR schema") // validation should avoid this
			}
		}
		structuralSchemas[v.Name] = s
	}

	openAPIModels, err := buildOpenAPIModelsForApply(r.staticOpenAPISpec, crd)
	if err != nil {
		utilruntime.HandleError(fmt.Errorf("error building openapi models for %s: %v", crd.Name, err))
		openAPIModels = nil
	}

	var typeConverter managedfields.TypeConverter = managedfields.NewDeducedTypeConverter()
	if len(openAPIModels) > 0 {
		typeConverter, err = managedfields.NewTypeConverter(openAPIModels, crd.Spec.PreserveUnknownFields)
		if err != nil {
			return nil, err
		}
	}

	safeConverter, unsafeConverter, err := r.converterFactory.NewConverter(crd)
	if err != nil {
		return nil, err
	}

	// Create replicasPathInCustomResource
	replicasPathInCustomResource := managedfields.ResourcePathMappings{}
	for _, v := range crd.Spec.Versions {
		subresources, err := apiextensionshelpers.GetSubresourcesForVersion(crd, v.Name)
		if err != nil {
			utilruntime.HandleError(err)
			return nil, fmt.Errorf("the server could not properly serve the CR subresources")
		}
		if subresources == nil || subresources.Scale == nil {
			replicasPathInCustomResource[schema.GroupVersion{Group: crd.Spec.Group, Version: v.Name}.String()] = nil
			continue
		}
		path := fieldpath.Path{}
		splitReplicasPath := strings.Split(strings.TrimPrefix(subresources.Scale.SpecReplicasPath, "."), ".")
		for _, element := range splitReplicasPath {
			s := element
			path = append(path, fieldpath.PathElement{FieldName: &s})
		}
		replicasPathInCustomResource[schema.GroupVersion{Group: crd.Spec.Group, Version: v.Name}.String()] = path
	}

	for _, v := range crd.Spec.Versions {
		// In addition to Unstructured objects (Custom Resources), we also may sometimes need to
		// decode unversioned Options objects, so we delegate to parameterScheme for such types.
		parameterScheme := runtime.NewScheme()
		parameterScheme.AddUnversionedTypes(schema.GroupVersion{Group: crd.Spec.Group, Version: v.Name},
			&metav1.ListOptions{},
			&metav1.GetOptions{},
			&metav1.DeleteOptions{},
		)
		parameterCodec := runtime.NewParameterCodec(parameterScheme)

		resource := schema.GroupVersionResource{Group: crd.Spec.Group, Version: v.Name, Resource: crd.Status.AcceptedNames.Plural}
		if len(resource.Resource) == 0 {
			utilruntime.HandleError(fmt.Errorf("CustomResourceDefinition %s has unexpected empty status.acceptedNames.plural", crd.Name))
			return nil, fmt.Errorf("the server could not properly serve the resource")
		}
		singularResource := schema.GroupVersionResource{Group: crd.Spec.Group, Version: v.Name, Resource: crd.Status.AcceptedNames.Singular}
		if len(singularResource.Resource) == 0 {
			utilruntime.HandleError(fmt.Errorf("CustomResourceDefinition %s has unexpected empty status.acceptedNames.singular", crd.Name))
			return nil, fmt.Errorf("the server could not properly serve the resource")
		}
		kind := schema.GroupVersionKind{Group: crd.Spec.Group, Version: v.Name, Kind: crd.Status.AcceptedNames.Kind}
		if len(kind.Kind) == 0 {
			utilruntime.HandleError(fmt.Errorf("CustomResourceDefinition %s has unexpected empty status.acceptedNames.kind", crd.Name))
			return nil, fmt.Errorf("the server could not properly serve the kind")
		}
		equivalentResourceRegistry.RegisterKindFor(resource, "", kind)

		typer := newUnstructuredObjectTyper(parameterScheme)
		creator := unstructuredCreator{}

		validationSchema, err := apiextensionshelpers.GetSchemaForVersion(crd, v.Name)
		if err != nil {
			utilruntime.HandleError(err)
			return nil, fmt.Errorf("the server could not properly serve the CR schema")
		}
		var internalSchemaProps *apiextensionsinternal.JSONSchemaProps
		var internalValidationSchema *apiextensionsinternal.CustomResourceValidation
		if validationSchema != nil {
			internalValidationSchema = &apiextensionsinternal.CustomResourceValidation{}
			if err := apiextensionsv1.Convert_v1_CustomResourceValidation_To_apiextensions_CustomResourceValidation(validationSchema, internalValidationSchema, nil); err != nil {
				return nil, fmt.Errorf("failed to convert CRD validation to internal version: %v", err)
			}
			internalSchemaProps = internalValidationSchema.OpenAPIV3Schema
		}
		validator, _, err := apiservervalidation.NewSchemaValidator(internalSchemaProps)
		if err != nil {
			return nil, err
		}

		var statusSpec *apiextensionsinternal.CustomResourceSubresourceStatus
		var statusValidator apiservervalidation.SchemaValidator
		subresources, err := apiextensionshelpers.GetSubresourcesForVersion(crd, v.Name)
		if err != nil {
			utilruntime.HandleError(err)
			return nil, fmt.Errorf("the server could not properly serve the CR subresources")
		}
		if subresources != nil && subresources.Status != nil {
			equivalentResourceRegistry.RegisterKindFor(resource, "status", kind)
			statusSpec = &apiextensionsinternal.CustomResourceSubresourceStatus{}
			if err := apiextensionsv1.Convert_v1_CustomResourceSubresourceStatus_To_apiextensions_CustomResourceSubresourceStatus(subresources.Status, statusSpec, nil); err != nil {
				return nil, fmt.Errorf("failed converting CRD status subresource to internal version: %v", err)
			}
			// for the status subresource, validate only against the status schema
			if internalValidationSchema != nil && internalValidationSchema.OpenAPIV3Schema != nil && internalValidationSchema.OpenAPIV3Schema.Properties != nil {
				if statusSchema, ok := internalValidationSchema.OpenAPIV3Schema.Properties["status"]; ok {
					statusValidator, _, err = apiservervalidation.NewSchemaValidator(&statusSchema)
					if err != nil {
						return nil, err
					}
				}
			}
		}

		var scaleSpec *apiextensionsinternal.CustomResourceSubresourceScale
		if subresources != nil && subresources.Scale != nil {
			equivalentResourceRegistry.RegisterKindFor(resource, "scale", autoscalingv1.SchemeGroupVersion.WithKind("Scale"))
			scaleSpec = &apiextensionsinternal.CustomResourceSubresourceScale{}
			if err := apiextensionsv1.Convert_v1_CustomResourceSubresourceScale_To_apiextensions_CustomResourceSubresourceScale(subresources.Scale, scaleSpec, nil); err != nil {
				return nil, fmt.Errorf("failed converting CRD status subresource to internal version: %v", err)
			}
		}

		columns, err := getColumnsForVersion(crd, v.Name)
		if err != nil {
			utilruntime.HandleError(err)
			return nil, fmt.Errorf("the server could not properly serve the CR columns")
		}
		table, err := tableconvertor.New(columns)
		if err != nil {
			klog.V(2).Infof("The CRD for %v has an invalid printer specification, falling back to default printing: %v", kind, err)
		}

		listKind := schema.GroupVersionKind{Group: crd.Spec.Group, Version: v.Name, Kind: crd.Status.AcceptedNames.ListKind}
		if len(listKind.Kind) == 0 {
			utilruntime.HandleError(fmt.Errorf("CustomResourceDefinition %s has unexpected empty status.acceptedNames.listKind", crd.Name))
			return nil, fmt.Errorf("the server could not properly serve the list kind")
		}

		storages[v.Name] = customresource.NewStorage(
			resource.GroupResource(),
			singularResource.GroupResource(),
			kind,
			listKind,
			customresource.NewStrategy(
				typer,
				crd.Spec.Scope == apiextensionsv1.NamespaceScoped,
				kind,
				validator,
				statusValidator,
				structuralSchemas[v.Name],
				statusSpec,
				scaleSpec,
				v.SelectableFields,
			),
			crdConversionRESTOptionsGetter{
				RESTOptionsGetter:     r.restOptionsGetter,
				converter:             safeConverter,
				decoderVersion:        schema.GroupVersion{Group: crd.Spec.Group, Version: v.Name},
				encoderVersion:        schema.GroupVersion{Group: crd.Spec.Group, Version: storageVersion},
				structuralSchemas:     structuralSchemas,
				structuralSchemaGK:    kind.GroupKind(),
				preserveUnknownFields: crd.Spec.PreserveUnknownFields,
			},
			crd.Status.AcceptedNames.Categories,
			table,
			replicasPathInCustomResource,
		)

		clusterScoped := crd.Spec.Scope == apiextensionsv1.ClusterScoped

		// CRDs explicitly do not support protobuf, but some objects returned by the API server do
		negotiatedSerializer := unstructuredNegotiatedSerializer{
			typer:                 typer,
			creator:               creator,
			converter:             safeConverter,
			structuralSchemas:     structuralSchemas,
			structuralSchemaGK:    kind.GroupKind(),
			preserveUnknownFields: crd.Spec.PreserveUnknownFields,
			supportedMediaTypes: []runtime.SerializerInfo{
				{
					MediaType:        "application/json",
					MediaTypeType:    "application",
					MediaTypeSubType: "json",
					EncodesAsText:    true,
					Serializer:       json.NewSerializer(json.DefaultMetaFactory, creator, typer, false),
					PrettySerializer: json.NewSerializer(json.DefaultMetaFactory, creator, typer, true),
					StrictSerializer: json.NewSerializerWithOptions(json.DefaultMetaFactory, creator, typer, json.SerializerOptions{
						Strict: true,
					}),
					StreamSerializer: &runtime.StreamSerializerInfo{
						EncodesAsText: true,
						Serializer:    json.NewSerializer(json.DefaultMetaFactory, creator, typer, false),
						Framer:        json.Framer,
					},
				},
				{
					MediaType:        "application/yaml",
					MediaTypeType:    "application",
					MediaTypeSubType: "yaml",
					EncodesAsText:    true,
					Serializer:       json.NewYAMLSerializer(json.DefaultMetaFactory, creator, typer),
					StrictSerializer: json.NewSerializerWithOptions(json.DefaultMetaFactory, creator, typer, json.SerializerOptions{
						Yaml:   true,
						Strict: true,
					}),
				},
				{
					MediaType:        "application/vnd.kubernetes.protobuf",
					MediaTypeType:    "application",
					MediaTypeSubType: "vnd.kubernetes.protobuf",
					Serializer:       protobuf.NewSerializer(creator, typer),
					StreamSerializer: &runtime.StreamSerializerInfo{
						Serializer: protobuf.NewRawSerializer(creator, typer),
						Framer:     protobuf.LengthDelimitedFramer,
					},
				},
			},
		}
		var standardSerializers []runtime.SerializerInfo
		for _, s := range negotiatedSerializer.SupportedMediaTypes() {
			if s.MediaType == runtime.ContentTypeProtobuf {
				continue
			}
			standardSerializers = append(standardSerializers, s)
		}

		reqScope := handlers.RequestScope{
			Namer: handlers.ContextBasedNaming{
				Namer:         meta.NewAccessor(),
				ClusterScoped: clusterScoped,
			},
			Serializer:          negotiatedSerializer,
			ParameterCodec:      parameterCodec,
			StandardSerializers: standardSerializers,

			Creater:         creator,
			Convertor:       safeConverter,
			Defaulter:       unstructuredDefaulter{parameterScheme, structuralSchemas, kind.GroupKind()},
			Typer:           typer,
			UnsafeConvertor: unsafeConverter,

			EquivalentResourceMapper: equivalentResourceRegistry,

			Resource: schema.GroupVersionResource{Group: crd.Spec.Group, Version: v.Name, Resource: crd.Status.AcceptedNames.Plural},
			Kind:     kind,

			// a handler for a specific group-version of a custom resource uses that version as the in-memory representation
			HubGroupVersion: kind.GroupVersion(),

			MetaGroupVersion: metav1.SchemeGroupVersion,

			TableConvertor: storages[v.Name].CustomResource,

			Authorizer: r.authorizer,

			MaxRequestBodyBytes: r.maxRequestBodyBytes,
		}

		resetFields := storages[v.Name].CustomResource.GetResetFields()
		reqScope, err = scopeWithFieldManager(
			typeConverter,
			reqScope,
			resetFields,
			"",
		)
		if err != nil {
			return nil, err
		}
		requestScopes[v.Name] = &reqScope

		scaleColumns, err := getScaleColumnsForVersion(crd, v.Name)
		if err != nil {
			return nil, fmt.Errorf("the server could not properly serve the CR scale subresource columns %w", err)
		}
		scaleTable, _ := tableconvertor.New(scaleColumns)

		// override scale subresource values
		// shallow copy
		scaleScope := *requestScopes[v.Name]
		scaleConverter := scale.NewScaleConverter()
		scaleScope.Subresource = "scale"
		scaleScope.Serializer = serializer.NewCodecFactory(scaleConverter.Scheme())
		scaleScope.Kind = autoscalingv1.SchemeGroupVersion.WithKind("Scale")
		scaleScope.Namer = handlers.ContextBasedNaming{
			Namer:         meta.NewAccessor(),
			ClusterScoped: clusterScoped,
		}
		scaleScope.TableConvertor = scaleTable

		if subresources != nil && subresources.Scale != nil {
			scaleScope, err = scopeWithFieldManager(
				typeConverter,
				scaleScope,
				nil,
				"scale",
			)
			if err != nil {
				return nil, err
			}
		}

		scaleScopes[v.Name] = &scaleScope

		// override status subresource values
		// shallow copy
		statusScope := *requestScopes[v.Name]
		statusScope.Subresource = "status"
		statusScope.Namer = handlers.ContextBasedNaming{
			Namer:         meta.NewAccessor(),
			ClusterScoped: clusterScoped,
		}

		if subresources != nil && subresources.Status != nil {
			resetFields := storages[v.Name].Status.GetResetFields()
			statusScope, err = scopeWithFieldManager(
				typeConverter,
				statusScope,
				resetFields,
				"status",
			)
			if err != nil {
				return nil, err
			}
		}

		statusScopes[v.Name] = &statusScope

		if v.Deprecated {
			deprecated[v.Name] = true
			if v.DeprecationWarning != nil {
				warnings[v.Name] = append(warnings[v.Name], *v.DeprecationWarning)
			} else {
				warnings[v.Name] = append(warnings[v.Name], defaultDeprecationWarning(v.Name, crd.Spec))
			}
		}
	}

	ret := &crdInfo{
		spec:                &crd.Spec,
		acceptedNames:       &crd.Status.AcceptedNames,
		storages:            storages,
		requestScopes:       requestScopes,
		scaleRequestScopes:  scaleScopes,
		statusRequestScopes: statusScopes,
		deprecated:          deprecated,
		warnings:            warnings,
		storageVersion:      storageVersion,
		waitGroup:           &utilwaitgroup.SafeWaitGroup{},
	}

<<<<<<< HEAD
	/* if utilfeature.DefaultFeatureGate.Enabled(features.StorageVersionAPI) &&
=======
	if utilfeature.DefaultFeatureGate.Enabled(features.StorageVersionAPI) &&
>>>>>>> d76c0f46
		utilfeature.DefaultFeatureGate.Enabled(features.APIServerIdentity) {
		var processedCh, errCh chan struct{}
		ctx := apirequest.NewContext()

		// spawn storage version update in background and use channels to make handlers wait
		processedCh = make(chan struct{})
		errCh = make(chan struct{})
		err = r.storageVersionManager.UpdateStorageVersion(ctx, crd, nil, processedCh, errCh)
		if err != nil {
			klog.Errorf("error updating storage version for %v: %v", crd, err)
		}

		ret.storageVersionUpdate = &storageVersionUpdate{
			processedCh: processedCh,
			errCh:       errCh,
			timeout:     time.Now().Add(storageVersionUpdateTimeout),
		}
<<<<<<< HEAD
	} */
=======
	}
>>>>>>> d76c0f46

	// Copy because we cannot write to storageMap without a race
	// as it is used without locking elsewhere.
	storageMap2 := storageMap.clone()

	storageMap2[crd.UID] = ret
	r.customStorage.Store(storageMap2)

	return ret, nil
}

func scopeWithFieldManager(typeConverter managedfields.TypeConverter, reqScope handlers.RequestScope, resetFields map[fieldpath.APIVersion]*fieldpath.Set, subresource string) (handlers.RequestScope, error) {
	fieldManager, err := managedfields.NewDefaultCRDFieldManager(
		typeConverter,
		reqScope.Convertor,
		reqScope.Defaulter,
		reqScope.Creater,
		reqScope.Kind,
		reqScope.HubGroupVersion,
		subresource,
		resetFields,
	)
	if err != nil {
		return handlers.RequestScope{}, err
	}
	reqScope.FieldManager = fieldManager
	return reqScope, nil
}

func defaultDeprecationWarning(deprecatedVersion string, crd apiextensionsv1.CustomResourceDefinitionSpec) string {
	msg := fmt.Sprintf("%s/%s %s is deprecated", crd.Group, deprecatedVersion, crd.Names.Kind)

	var servedNonDeprecatedVersions []string
	for _, v := range crd.Versions {
		if v.Served && !v.Deprecated && version.CompareKubeAwareVersionStrings(deprecatedVersion, v.Name) < 0 {
			servedNonDeprecatedVersions = append(servedNonDeprecatedVersions, v.Name)
		}
	}
	if len(servedNonDeprecatedVersions) == 0 {
		return msg
	}
	sort.Slice(servedNonDeprecatedVersions, func(i, j int) bool {
		return version.CompareKubeAwareVersionStrings(servedNonDeprecatedVersions[i], servedNonDeprecatedVersions[j]) > 0
	})
	msg += fmt.Sprintf("; use %s/%s %s", crd.Group, servedNonDeprecatedVersions[0], crd.Names.Kind)
	return msg
}

type unstructuredNegotiatedSerializer struct {
	typer     runtime.ObjectTyper
	creator   runtime.ObjectCreater
	converter runtime.ObjectConvertor

	structuralSchemas     map[string]*structuralschema.Structural // by version
	structuralSchemaGK    schema.GroupKind
	preserveUnknownFields bool

	supportedMediaTypes []runtime.SerializerInfo
}

func (s unstructuredNegotiatedSerializer) SupportedMediaTypes() []runtime.SerializerInfo {
	return s.supportedMediaTypes
}

func (s unstructuredNegotiatedSerializer) EncoderForVersion(encoder runtime.Encoder, gv runtime.GroupVersioner) runtime.Encoder {
	return versioning.NewCodec(encoder, nil, s.converter, Scheme, Scheme, Scheme, gv, nil, "crdNegotiatedSerializer")
}

func (s unstructuredNegotiatedSerializer) DecoderToVersion(decoder runtime.Decoder, gv runtime.GroupVersioner) runtime.Decoder {
	returnUnknownFieldPaths := false
	if serializer, ok := decoder.(*json.Serializer); ok {
		returnUnknownFieldPaths = serializer.IsStrict()
	}
	d := schemaCoercingDecoder{delegate: decoder, validator: unstructuredSchemaCoercer{structuralSchemas: s.structuralSchemas, structuralSchemaGK: s.structuralSchemaGK, preserveUnknownFields: s.preserveUnknownFields, returnUnknownFieldPaths: returnUnknownFieldPaths}}
	return versioning.NewCodec(nil, d, runtime.UnsafeObjectConvertor(Scheme), Scheme, Scheme, unstructuredDefaulter{
		delegate:           Scheme,
		structuralSchemas:  s.structuralSchemas,
		structuralSchemaGK: s.structuralSchemaGK,
	}, nil, gv, "unstructuredNegotiatedSerializer")
}

type UnstructuredObjectTyper struct {
	Delegate          runtime.ObjectTyper
	UnstructuredTyper runtime.ObjectTyper
}

func newUnstructuredObjectTyper(Delegate runtime.ObjectTyper) UnstructuredObjectTyper {
	return UnstructuredObjectTyper{
		Delegate:          Delegate,
		UnstructuredTyper: crdserverscheme.NewUnstructuredObjectTyper(),
	}
}

func (t UnstructuredObjectTyper) ObjectKinds(obj runtime.Object) ([]schema.GroupVersionKind, bool, error) {
	// Delegate for things other than Unstructured.
	if _, ok := obj.(runtime.Unstructured); !ok {
		return t.Delegate.ObjectKinds(obj)
	}
	return t.UnstructuredTyper.ObjectKinds(obj)
}

func (t UnstructuredObjectTyper) Recognizes(gvk schema.GroupVersionKind) bool {
	return t.Delegate.Recognizes(gvk) || t.UnstructuredTyper.Recognizes(gvk)
}

type unstructuredCreator struct{}

func (c unstructuredCreator) New(kind schema.GroupVersionKind) (runtime.Object, error) {
	ret := &unstructured.Unstructured{}
	ret.SetGroupVersionKind(kind)
	return ret, nil
}

type unstructuredDefaulter struct {
	delegate           runtime.ObjectDefaulter
	structuralSchemas  map[string]*structuralschema.Structural // by version
	structuralSchemaGK schema.GroupKind
}

func (d unstructuredDefaulter) Default(in runtime.Object) {
	// Delegate for things other than Unstructured, and other GKs
	u, ok := in.(runtime.Unstructured)
	if !ok || u.GetObjectKind().GroupVersionKind().GroupKind() != d.structuralSchemaGK {
		d.delegate.Default(in)
		return
	}

	structuraldefaulting.Default(u.UnstructuredContent(), d.structuralSchemas[u.GetObjectKind().GroupVersionKind().Version])
}

// clone returns a clone of the provided crdStorageMap.
// The clone is a shallow copy of the map.
func (in crdStorageMap) clone() crdStorageMap {
	if in == nil {
		return nil
	}
	out := make(crdStorageMap, len(in))
	for key, value := range in {
		out[key] = value
	}
	return out
}

// crdConversionRESTOptionsGetter overrides the codec with one using the
// provided custom converter and custom encoder and decoder version.
type crdConversionRESTOptionsGetter struct {
	generic.RESTOptionsGetter
	converter             runtime.ObjectConvertor
	encoderVersion        schema.GroupVersion
	decoderVersion        schema.GroupVersion
	structuralSchemas     map[string]*structuralschema.Structural // by version
	structuralSchemaGK    schema.GroupKind
	preserveUnknownFields bool
}

func (t crdConversionRESTOptionsGetter) GetRESTOptions(resource schema.GroupResource) (generic.RESTOptions, error) {
	ret, err := t.RESTOptionsGetter.GetRESTOptions(resource)
	if err == nil {
		d := schemaCoercingDecoder{delegate: ret.StorageConfig.Codec, validator: unstructuredSchemaCoercer{
			// drop invalid fields while decoding old CRs (before we haven't had any ObjectMeta validation)
			dropInvalidMetadata:   true,
			repairGeneration:      true,
			structuralSchemas:     t.structuralSchemas,
			structuralSchemaGK:    t.structuralSchemaGK,
			preserveUnknownFields: t.preserveUnknownFields,
		}}
		c := schemaCoercingConverter{delegate: t.converter, validator: unstructuredSchemaCoercer{
			structuralSchemas:     t.structuralSchemas,
			structuralSchemaGK:    t.structuralSchemaGK,
			preserveUnknownFields: t.preserveUnknownFields,
		}}
		ret.StorageConfig.Codec = versioning.NewCodec(
			ret.StorageConfig.Codec,
			d,
			c,
			&unstructuredCreator{},
			crdserverscheme.NewUnstructuredObjectTyper(),
			&unstructuredDefaulter{
				delegate:           Scheme,
				structuralSchemaGK: t.structuralSchemaGK,
				structuralSchemas:  t.structuralSchemas,
			},
			t.encoderVersion,
			t.decoderVersion,
			"crdRESTOptions",
		)
	}
	return ret, err
}

// schemaCoercingDecoder calls the delegate decoder, and then applies the Unstructured schema validator
// to coerce the schema.
type schemaCoercingDecoder struct {
	delegate  runtime.Decoder
	validator unstructuredSchemaCoercer
}

var _ runtime.Decoder = schemaCoercingDecoder{}

func (d schemaCoercingDecoder) Decode(data []byte, defaults *schema.GroupVersionKind, into runtime.Object) (runtime.Object, *schema.GroupVersionKind, error) {
	var decodingStrictErrs []error
	obj, gvk, err := d.delegate.Decode(data, defaults, into)
	if err != nil {
		decodeStrictErr, ok := runtime.AsStrictDecodingError(err)
		if !ok || obj == nil {
			return nil, gvk, err
		}
		decodingStrictErrs = decodeStrictErr.Errors()
	}
	var unknownFields []string
	if u, ok := obj.(*unstructured.Unstructured); ok {
		unknownFields, err = d.validator.apply(u)
		if err != nil {
			return nil, gvk, err
		}
	}
	if d.validator.returnUnknownFieldPaths && (len(decodingStrictErrs) > 0 || len(unknownFields) > 0) {
		for _, unknownField := range unknownFields {
			decodingStrictErrs = append(decodingStrictErrs, fmt.Errorf(`unknown field "%s"`, unknownField))
		}
		return obj, gvk, runtime.NewStrictDecodingError(decodingStrictErrs)
	}

	return obj, gvk, nil
}

// schemaCoercingConverter calls the delegate converter and applies the Unstructured validator to
// coerce the schema.
type schemaCoercingConverter struct {
	delegate  runtime.ObjectConvertor
	validator unstructuredSchemaCoercer
}

var _ runtime.ObjectConvertor = schemaCoercingConverter{}

func (v schemaCoercingConverter) Convert(in, out, context interface{}) error {
	if err := v.delegate.Convert(in, out, context); err != nil {
		return err
	}

	if u, ok := out.(*unstructured.Unstructured); ok {
		if _, err := v.validator.apply(u); err != nil {
			return err
		}
	}

	return nil
}

func (v schemaCoercingConverter) ConvertToVersion(in runtime.Object, gv runtime.GroupVersioner) (runtime.Object, error) {
	out, err := v.delegate.ConvertToVersion(in, gv)
	if err != nil {
		return nil, err
	}

	if u, ok := out.(*unstructured.Unstructured); ok {
		if _, err := v.validator.apply(u); err != nil {
			return nil, err
		}
	}

	return out, nil
}

func (v schemaCoercingConverter) ConvertFieldLabel(gvk schema.GroupVersionKind, label, value string) (string, string, error) {
	return v.delegate.ConvertFieldLabel(gvk, label, value)
}

// unstructuredSchemaCoercer adds to unstructured unmarshalling what json.Unmarshal does
// in addition for native types when decoding into Golang structs:
//
// - validating and pruning ObjectMeta
// - generic pruning of unknown fields following a structural schema
// - removal of non-defaulted non-nullable null map values.
type unstructuredSchemaCoercer struct {
	dropInvalidMetadata bool
	repairGeneration    bool

	structuralSchemas       map[string]*structuralschema.Structural
	structuralSchemaGK      schema.GroupKind
	preserveUnknownFields   bool
	returnUnknownFieldPaths bool
}

func (v *unstructuredSchemaCoercer) apply(u *unstructured.Unstructured) (unknownFieldPaths []string, err error) {
	// save implicit meta fields that don't have to be specified in the validation spec
	kind, foundKind, err := unstructured.NestedString(u.UnstructuredContent(), "kind")
	if err != nil {
		return nil, err
	}
	apiVersion, foundApiVersion, err := unstructured.NestedString(u.UnstructuredContent(), "apiVersion")
	if err != nil {
		return nil, err
	}
	objectMeta, foundObjectMeta, metaUnknownFields, err := schemaobjectmeta.GetObjectMetaWithOptions(u.Object, schemaobjectmeta.ObjectMetaOptions{
		DropMalformedFields:     v.dropInvalidMetadata,
		ReturnUnknownFieldPaths: v.returnUnknownFieldPaths,
	})
	if err != nil {
		return nil, err
	}
	unknownFieldPaths = append(unknownFieldPaths, metaUnknownFields...)

	// compare group and kind because also other object like DeleteCollection options pass through here
	gv, err := schema.ParseGroupVersion(apiVersion)
	if err != nil {
		return nil, err
	}

	if gv.Group == v.structuralSchemaGK.Group && kind == v.structuralSchemaGK.Kind {
		if !v.preserveUnknownFields {
			// TODO: switch over pruning and coercing at the root to schemaobjectmeta.Coerce too
			pruneOpts := structuralschema.UnknownFieldPathOptions{}
			if v.returnUnknownFieldPaths {
				pruneOpts.TrackUnknownFieldPaths = true
			}
			unknownFieldPaths = append(unknownFieldPaths, structuralpruning.PruneWithOptions(u.Object, v.structuralSchemas[gv.Version], true, pruneOpts)...)
			structuraldefaulting.PruneNonNullableNullsWithoutDefaults(u.Object, v.structuralSchemas[gv.Version])
		}

		err, paths := schemaobjectmeta.CoerceWithOptions(nil, u.Object, v.structuralSchemas[gv.Version], false, schemaobjectmeta.CoerceOptions{
			DropInvalidFields:       v.dropInvalidMetadata,
			ReturnUnknownFieldPaths: v.returnUnknownFieldPaths,
		})
		if err != nil {
			return nil, err
		}
		unknownFieldPaths = append(unknownFieldPaths, paths...)

		// fixup missing generation in very old CRs
		if v.repairGeneration && objectMeta.Generation == 0 {
			objectMeta.Generation = 1
		}
	}

	// restore meta fields, starting clean
	if foundKind {
		u.SetKind(kind)
	}
	if foundApiVersion {
		u.SetAPIVersion(apiVersion)
	}
	if foundObjectMeta {
		if err := schemaobjectmeta.SetObjectMeta(u.Object, objectMeta); err != nil {
			return nil, err
		}
	}

	return unknownFieldPaths, nil
}

// hasServedCRDVersion returns true if the given version is in the list of CRD's versions and the Served flag is set.
func hasServedCRDVersion(spec *apiextensionsv1.CustomResourceDefinitionSpec, version string) bool {
	for _, v := range spec.Versions {
		if v.Name == version {
			return v.Served
		}
	}
	return false
}

// buildOpenAPIModelsForApply constructs openapi models from any validation schemas specified in the custom resource,
// and merges it with the models defined in the static OpenAPI spec.
// Returns nil models ifthe static spec is nil, or an error is encountered.
func buildOpenAPIModelsForApply(staticOpenAPISpec map[string]*spec.Schema, crd *apiextensionsv1.CustomResourceDefinition) (map[string]*spec.Schema, error) {
	if staticOpenAPISpec == nil {
		return nil, nil
	}

	// Convert static spec to V3 format to be able to merge
	staticSpecV3 := &spec3.OpenAPI{
		Version: "3.0.0",
		Info: &spec.Info{
			InfoProps: spec.InfoProps{
				Title:   "Kubernetes CRD Swagger",
				Version: "v0.1.0",
			},
		},
		Components: &spec3.Components{
			Schemas: staticOpenAPISpec,
		},
	}

	specs := []*spec3.OpenAPI{staticSpecV3}
	for _, v := range crd.Spec.Versions {
		// Defaults are not pruned here, but before being served.
		// See flag description in builder.go for flag usage
		s, err := builder.BuildOpenAPIV3(crd, v.Name, builder.Options{})
		if err != nil {
			return nil, err
		}
		specs = append(specs, s)
	}

	mergedOpenAPI, err := builder.MergeSpecsV3(specs...)
	if err != nil {
		return nil, err
	}
	return mergedOpenAPI.Components.Schemas, nil
}<|MERGE_RESOLUTION|>--- conflicted
+++ resolved
@@ -96,11 +96,8 @@
 	storageVersionUpdateTimeout = 15 * time.Second
 )
 
-<<<<<<< HEAD
 var storageVersionUpdateMap sync.Map
 
-=======
->>>>>>> d76c0f46
 // crdHandler serves the `/apis` endpoint.
 // This is registered as a filter so that it never collides with any explicitly registered endpoints
 type crdHandler struct {
@@ -211,11 +208,7 @@
 	timeout time.Time
 }
 
-<<<<<<< HEAD
 func (i *crdInfo) waitForStorageVersionUpdate(ctx context.Context, crdUID types.UID) error {
-=======
-func (i *crdInfo) waitForStorageVersionUpdate(ctx context.Context) error {
->>>>>>> d76c0f46
 	// StorageVersionAPI feature gate is disabled
 	if !utilfeature.DefaultFeatureGate.Enabled(features.StorageVersionAPI) ||
 		!utilfeature.DefaultFeatureGate.Enabled(features.APIServerIdentity) {
@@ -223,7 +216,6 @@
 		return nil
 	}
 
-<<<<<<< HEAD
 	val, found := storageVersionUpdateMap.Load(crdUID)
 	svUpdateInfo := val.(*storageVersionUpdate)
 	if !found {
@@ -232,11 +224,6 @@
 	/* if i.storageVersionUpdate == nil {
 		return nil
 	} */
-=======
-	if i.storageVersionUpdate == nil {
-		return nil
-	}
->>>>>>> d76c0f46
 
 	// NOTE: currently the graceful CRD deletion waits 1s for in-flight requests
 	// to register themselves to the wait group. Ideally the storage version update should
@@ -244,26 +231,16 @@
 	// fail ungracefully (e.g. it may happen if the CRD was deleted immediately after the
 	// first CR request establishes the underlying storage).
 	select {
-<<<<<<< HEAD
 	case <-svUpdateInfo.errCh:
 		return fmt.Errorf("error while waiting for CRD storage version update")
 	case <-svUpdateInfo.processedCh:
-=======
-	case <-i.storageVersionUpdate.errCh:
-		return fmt.Errorf("error while waiting for CRD storage version update")
-	case <-i.storageVersionUpdate.processedCh:
->>>>>>> d76c0f46
 		return nil
 	case <-ctx.Done():
 		return fmt.Errorf("aborted waiting for CRD storage version update: %w", ctx.Err())
 	// Unblock the requests if the storage version update takes a long time, otherwise
 	// CR requests may stack up and overwhelm the API server.
 	// TODO(roycaihw): benchmark the storage version update latency to adjust the timeout.
-<<<<<<< HEAD
 	case <-time.After(time.Until(svUpdateInfo.timeout)):
-=======
-	case <-time.After(time.Until(i.storageVersionUpdate.timeout)):
->>>>>>> d76c0f46
 		return fmt.Errorf("timeout waiting for CRD storage version update")
 
 	}
@@ -443,15 +420,9 @@
 	}
 	switch {
 	case subresource == "status" && subresources != nil && subresources.Status != nil:
-<<<<<<< HEAD
 		handlerFunc = r.serveStatus(w, req, requestInfo, crdInfo, supportedTypes, crd.UID)
 	case subresource == "scale" && subresources != nil && subresources.Scale != nil:
 		handlerFunc = r.serveScale(w, req, requestInfo, crdInfo, supportedTypes, crd.UID)
-=======
-		handlerFunc = r.serveStatus(w, req, requestInfo, crdInfo, supportedTypes)
-	case subresource == "scale" && subresources != nil && subresources.Scale != nil:
-		handlerFunc = r.serveScale(w, req, requestInfo, crdInfo, supportedTypes)
->>>>>>> d76c0f46
 	case len(subresource) == 0:
 		handlerFunc = r.serveResource(w, req, requestInfo, crdInfo, crd, supportedTypes, crd.UID, crd.Name)
 	default:
@@ -499,44 +470,28 @@
 			return nil
 		}
 
-<<<<<<< HEAD
 		if err := crdInfo.waitForStorageVersionUpdate(req.Context(), crdUID); err != nil {
-=======
-		if err := crdInfo.waitForStorageVersionUpdate(req.Context()); err != nil {
->>>>>>> d76c0f46
 			err := apierrors.NewServiceUnavailable(err.Error())
 			responsewriters.ErrorNegotiated(err, Codecs, schema.GroupVersion{Group: requestInfo.APIGroup, Version: requestInfo.APIVersion}, w, req)
 			return nil
 		}
 		return handlers.CreateResource(storage, requestScope, r.admission)
 	case "update":
-<<<<<<< HEAD
 		if err := crdInfo.waitForStorageVersionUpdate(req.Context(), crdUID); err != nil {
-=======
-		if err := crdInfo.waitForStorageVersionUpdate(req.Context()); err != nil {
->>>>>>> d76c0f46
 			err := apierrors.NewServiceUnavailable(err.Error())
 			responsewriters.ErrorNegotiated(err, Codecs, schema.GroupVersion{Group: requestInfo.APIGroup, Version: requestInfo.APIVersion}, w, req)
 			return nil
 		}
 		return handlers.UpdateResource(storage, requestScope, r.admission)
 	case "patch":
-<<<<<<< HEAD
 		if err := crdInfo.waitForStorageVersionUpdate(req.Context(), crdUID); err != nil {
-=======
-		if err := crdInfo.waitForStorageVersionUpdate(req.Context()); err != nil {
->>>>>>> d76c0f46
 			err := apierrors.NewServiceUnavailable(err.Error())
 			responsewriters.ErrorNegotiated(err, Codecs, schema.GroupVersion{Group: requestInfo.APIGroup, Version: requestInfo.APIVersion}, w, req)
 			return nil
 		}
 		return handlers.PatchResource(storage, requestScope, r.admission, supportedTypes)
 	case "delete":
-<<<<<<< HEAD
 		if err := crdInfo.waitForStorageVersionUpdate(req.Context(), crdUID); err != nil {
-=======
-		if err := crdInfo.waitForStorageVersionUpdate(req.Context()); err != nil {
->>>>>>> d76c0f46
 			err := apierrors.NewServiceUnavailable(err.Error())
 			responsewriters.ErrorNegotiated(err, Codecs, schema.GroupVersion{Group: requestInfo.APIGroup, Version: requestInfo.APIVersion}, w, req)
 			return nil
@@ -544,11 +499,7 @@
 		allowsOptions := true
 		return handlers.DeleteResource(storage, allowsOptions, requestScope, r.admission)
 	case "deletecollection":
-<<<<<<< HEAD
 		if err := crdInfo.waitForStorageVersionUpdate(req.Context(), crdUID); err != nil {
-=======
-		if err := crdInfo.waitForStorageVersionUpdate(req.Context()); err != nil {
->>>>>>> d76c0f46
 			err := apierrors.NewServiceUnavailable(err.Error())
 			responsewriters.ErrorNegotiated(err, Codecs, schema.GroupVersion{Group: requestInfo.APIGroup, Version: requestInfo.APIVersion}, w, req)
 			return nil
@@ -564,11 +515,7 @@
 	}
 }
 
-<<<<<<< HEAD
 func (r *crdHandler) serveStatus(w http.ResponseWriter, req *http.Request, requestInfo *apirequest.RequestInfo, crdInfo *crdInfo, supportedTypes []string, crdUID types.UID) http.HandlerFunc {
-=======
-func (r *crdHandler) serveStatus(w http.ResponseWriter, req *http.Request, requestInfo *apirequest.RequestInfo, crdInfo *crdInfo, supportedTypes []string) http.HandlerFunc {
->>>>>>> d76c0f46
 	requestScope := crdInfo.statusRequestScopes[requestInfo.APIVersion]
 	storage := crdInfo.storages[requestInfo.APIVersion].Status
 
@@ -576,22 +523,14 @@
 	case "get":
 		return handlers.GetResource(storage, requestScope)
 	case "update":
-<<<<<<< HEAD
 		if err := crdInfo.waitForStorageVersionUpdate(req.Context(), crdUID); err != nil {
-=======
-		if err := crdInfo.waitForStorageVersionUpdate(req.Context()); err != nil {
->>>>>>> d76c0f46
 			err := apierrors.NewServiceUnavailable(err.Error())
 			responsewriters.ErrorNegotiated(err, Codecs, schema.GroupVersion{Group: requestInfo.APIGroup, Version: requestInfo.APIVersion}, w, req)
 			return nil
 		}
 		return handlers.UpdateResource(storage, requestScope, r.admission)
 	case "patch":
-<<<<<<< HEAD
 		if err := crdInfo.waitForStorageVersionUpdate(req.Context(), crdUID); err != nil {
-=======
-		if err := crdInfo.waitForStorageVersionUpdate(req.Context()); err != nil {
->>>>>>> d76c0f46
 			err := apierrors.NewServiceUnavailable(err.Error())
 			responsewriters.ErrorNegotiated(err, Codecs, schema.GroupVersion{Group: requestInfo.APIGroup, Version: requestInfo.APIVersion}, w, req)
 			return nil
@@ -606,11 +545,7 @@
 	}
 }
 
-<<<<<<< HEAD
 func (r *crdHandler) serveScale(w http.ResponseWriter, req *http.Request, requestInfo *apirequest.RequestInfo, crdInfo *crdInfo, supportedTypes []string, crdUID types.UID) http.HandlerFunc {
-=======
-func (r *crdHandler) serveScale(w http.ResponseWriter, req *http.Request, requestInfo *apirequest.RequestInfo, crdInfo *crdInfo, supportedTypes []string) http.HandlerFunc {
->>>>>>> d76c0f46
 	requestScope := crdInfo.scaleRequestScopes[requestInfo.APIVersion]
 	storage := crdInfo.storages[requestInfo.APIVersion].Scale
 
@@ -618,22 +553,14 @@
 	case "get":
 		return handlers.GetResource(storage, requestScope)
 	case "update":
-<<<<<<< HEAD
 		if err := crdInfo.waitForStorageVersionUpdate(req.Context(), crdUID); err != nil {
-=======
-		if err := crdInfo.waitForStorageVersionUpdate(req.Context()); err != nil {
->>>>>>> d76c0f46
 			err := apierrors.NewServiceUnavailable(err.Error())
 			responsewriters.ErrorNegotiated(err, Codecs, schema.GroupVersion{Group: requestInfo.APIGroup, Version: requestInfo.APIVersion}, w, req)
 			return nil
 		}
 		return handlers.UpdateResource(storage, requestScope, r.admission)
 	case "patch":
-<<<<<<< HEAD
 		if err := crdInfo.waitForStorageVersionUpdate(req.Context(), crdUID); err != nil {
-=======
-		if err := crdInfo.waitForStorageVersionUpdate(req.Context()); err != nil {
->>>>>>> d76c0f46
 			err := apierrors.NewServiceUnavailable(err.Error())
 			responsewriters.ErrorNegotiated(err, Codecs, schema.GroupVersion{Group: requestInfo.APIGroup, Version: requestInfo.APIVersion}, w, req)
 			return nil
@@ -670,7 +597,6 @@
 	if utilfeature.DefaultFeatureGate.Enabled(features.StorageVersionAPI) &&
 		utilfeature.DefaultFeatureGate.Enabled(features.APIServerIdentity) {
 		ctx := apirequest.NewContext()
-<<<<<<< HEAD
 		// spawn storage version update in background and use channels to make handlers wait
 		processedCh := make(chan struct{})
 		errCh := make(chan struct{})
@@ -686,14 +612,6 @@
 		}
 
 		updateStorageVersionUpdateMap(crd.UID, storageVersionUpdate)
-=======
-		// customStorageLock will be released even if UpdateStorageVersion() fails. This is safe
-		// since we are deleting the old storage here and not creating a new one.
-		err := r.storageVersionManager.UpdateStorageVersion(ctx, crd, tearDownFinishedCh, nil, nil)
-		if err != nil {
-			klog.Errorf("error updating storage version for %v: %v", crd, err)
-		}
->>>>>>> d76c0f46
 	}
 }
 
@@ -734,7 +652,6 @@
 		// Tear down the old storage
 		klog.V(4).Infof("Updating customresourcedefinition %s", newCRD.Name)
 		tearDownFinishedCh = r.removeStorageLocked(newCRD.UID)
-<<<<<<< HEAD
 	}
 
 	// Update storage version with the latest info in the watch event
@@ -755,9 +672,6 @@
 		}
 
 		updateStorageVersionUpdateMap(newCRD.UID, storageVersionUpdate)
-
-=======
->>>>>>> d76c0f46
 	}
 }
 
@@ -765,20 +679,8 @@
 	r.removeDeadStorage()
 }
 
-<<<<<<< HEAD
 func updateStorageVersionUpdateMap(crdUID types.UID, svUpdateInfo *storageVersionUpdate) {
 	storageVersionUpdateMap.Store(crdUID, svUpdateInfo)
-=======
-	// Update storage version with the latest info in the watch event
-	if utilfeature.DefaultFeatureGate.Enabled(features.StorageVersionAPI) &&
-		utilfeature.DefaultFeatureGate.Enabled(features.APIServerIdentity) {
-		ctx := apirequest.NewContext()
-		err := r.storageVersionManager.UpdateStorageVersion(ctx, newCRD, tearDownFinishedCh, nil, nil)
-		if err != nil {
-			klog.Errorf("error updating storage version for %v: %v", newCRD, err)
-		}
-	}
->>>>>>> d76c0f46
 }
 
 // removeStorageLocked removes the cached storage with the given uid as key from the storage map. This function
@@ -1311,11 +1213,7 @@
 		waitGroup:           &utilwaitgroup.SafeWaitGroup{},
 	}
 
-<<<<<<< HEAD
-	/* if utilfeature.DefaultFeatureGate.Enabled(features.StorageVersionAPI) &&
-=======
-	if utilfeature.DefaultFeatureGate.Enabled(features.StorageVersionAPI) &&
->>>>>>> d76c0f46
+	/*if utilfeature.DefaultFeatureGate.Enabled(features.StorageVersionAPI) &&
 		utilfeature.DefaultFeatureGate.Enabled(features.APIServerIdentity) {
 		var processedCh, errCh chan struct{}
 		ctx := apirequest.NewContext()
@@ -1333,11 +1231,7 @@
 			errCh:       errCh,
 			timeout:     time.Now().Add(storageVersionUpdateTimeout),
 		}
-<<<<<<< HEAD
 	} */
-=======
-	}
->>>>>>> d76c0f46
 
 	// Copy because we cannot write to storageMap without a race
 	// as it is used without locking elsewhere.
