{
	"ImportPath": "k8s.io/kubernetes",
	"GoVersion": "go1.7",
<<<<<<< HEAD
	"GodepVersion": "v79",
=======
	"GodepVersion": "v75",
>>>>>>> 6a65964d
	"Packages": [
		"github.com/ugorji/go/codec/codecgen",
		"github.com/onsi/ginkgo/ginkgo",
		"github.com/jteeuwen/go-bindata/go-bindata",
		"./..."
	],
	"Deps": [
		{
			"ImportPath": "bitbucket.org/bertimus9/systemstat",
			"Rev": "1468fd0db20598383c9393cccaa547de6ad99e5e"
		},
		{
			"ImportPath": "bitbucket.org/ww/goautoneg",
			"Comment": "null-5",
			"Rev": "'75cd24fc2f2c2a2088577d12123ddee5f54e0675'"
		},
		{
			"ImportPath": "cloud.google.com/go/compute/metadata",
			"Comment": "v0.1.0-115-g3b1ae45",
			"Rev": "3b1ae45394a234c385be014e9a488f2bb6eef821"
		},
		{
			"ImportPath": "cloud.google.com/go/internal",
			"Comment": "v0.1.0-115-g3b1ae45",
			"Rev": "3b1ae45394a234c385be014e9a488f2bb6eef821"
		},
		{
			"ImportPath": "github.com/Azure/azure-sdk-for-go/arm/compute",
			"Comment": "v7.0.1-beta",
			"Rev": "0984e0641ae43b89283223034574d6465be93bf4"
		},
		{
			"ImportPath": "github.com/Azure/azure-sdk-for-go/arm/containerregistry",
			"Comment": "v7.0.1-beta",
			"Rev": "0984e0641ae43b89283223034574d6465be93bf4"
		},
		{
			"ImportPath": "github.com/Azure/azure-sdk-for-go/arm/network",
			"Comment": "v7.0.1-beta",
			"Rev": "0984e0641ae43b89283223034574d6465be93bf4"
		},
		{
			"ImportPath": "github.com/Azure/azure-sdk-for-go/arm/storage",
			"Comment": "v7.0.1-beta",
			"Rev": "0984e0641ae43b89283223034574d6465be93bf4"
		},
		{
			"ImportPath": "github.com/Azure/azure-sdk-for-go/storage",
			"Comment": "v7.0.1-beta",
			"Rev": "0984e0641ae43b89283223034574d6465be93bf4"
		},
		{
			"ImportPath": "github.com/Azure/go-ansiterm",
			"Rev": "70b2c90b260171e829f1ebd7c17f600c11858dbe"
		},
		{
			"ImportPath": "github.com/Azure/go-ansiterm/winterm",
			"Rev": "70b2c90b260171e829f1ebd7c17f600c11858dbe"
		},
		{
			"ImportPath": "github.com/Azure/go-autorest/autorest",
			"Comment": "v7.2.3",
			"Rev": "d7c034a8af24eda120dd6460bfcd6d9ed14e43ca"
		},
		{
			"ImportPath": "github.com/Azure/go-autorest/autorest/azure",
			"Comment": "v7.2.3",
			"Rev": "d7c034a8af24eda120dd6460bfcd6d9ed14e43ca"
		},
		{
			"ImportPath": "github.com/Azure/go-autorest/autorest/date",
			"Comment": "v7.2.3",
			"Rev": "d7c034a8af24eda120dd6460bfcd6d9ed14e43ca"
		},
		{
			"ImportPath": "github.com/Azure/go-autorest/autorest/to",
			"Comment": "v7.2.3",
			"Rev": "d7c034a8af24eda120dd6460bfcd6d9ed14e43ca"
		},
		{
			"ImportPath": "github.com/Azure/go-autorest/autorest/validation",
			"Comment": "v7.2.3",
			"Rev": "d7c034a8af24eda120dd6460bfcd6d9ed14e43ca"
		},
		{
			"ImportPath": "github.com/MakeNowJust/heredoc",
			"Rev": "1d91351acdc1cb2f2c995864674b754134b86ca7"
		},
		{
			"ImportPath": "github.com/Microsoft/go-winio",
			"Comment": "v0.1.0",
			"Rev": "8f9387ea7efabb228a981b9c381142be7667967f"
		},
		{
			"ImportPath": "github.com/PuerkitoBio/purell",
			"Comment": "v1.0.0",
			"Rev": "8a290539e2e8629dbc4e6bad948158f790ec31f4"
		},
		{
			"ImportPath": "github.com/PuerkitoBio/urlesc",
			"Rev": "5bd2802263f21d8788851d5305584c82a5c75d7e"
		},
		{
			"ImportPath": "github.com/Sirupsen/logrus",
			"Comment": "v0.6.2-10-g51fe59a",
			"Rev": "51fe59aca108dc5680109e7b2051cbdcfa5a253c"
		},
		{
			"ImportPath": "github.com/abbot/go-http-auth",
			"Rev": "c0ef4539dfab4d21c8ef20ba2924f9fc6f186d35"
		},
		{
			"ImportPath": "github.com/appc/spec/schema",
			"Comment": "v0.8.9-17-gfc380db",
			"Rev": "fc380db5fc13c6dd71a5b0bf2af0d182865d1b1d"
		},
		{
			"ImportPath": "github.com/appc/spec/schema/common",
			"Comment": "v0.8.9-17-gfc380db",
			"Rev": "fc380db5fc13c6dd71a5b0bf2af0d182865d1b1d"
		},
		{
			"ImportPath": "github.com/appc/spec/schema/types",
			"Comment": "v0.8.9-17-gfc380db",
			"Rev": "fc380db5fc13c6dd71a5b0bf2af0d182865d1b1d"
		},
		{
			"ImportPath": "github.com/appc/spec/schema/types/resource",
			"Comment": "v0.8.9-17-gfc380db",
			"Rev": "fc380db5fc13c6dd71a5b0bf2af0d182865d1b1d"
		},
		{
			"ImportPath": "github.com/armon/circbuf",
			"Rev": "bbbad097214e2918d8543d5201d12bfd7bca254d"
		},
		{
			"ImportPath": "github.com/asaskevich/govalidator",
			"Comment": "v4-12-g593d645",
			"Rev": "593d64559f7600f29581a3ee42177f5dbded27a9"
		},
		{
			"ImportPath": "github.com/aws/aws-sdk-go/aws",
			"Comment": "v1.6.10",
			"Rev": "63ce630574a5ec05ecd8e8de5cea16332a5a684d"
		},
		{
			"ImportPath": "github.com/aws/aws-sdk-go/aws/awserr",
			"Comment": "v1.6.10",
			"Rev": "63ce630574a5ec05ecd8e8de5cea16332a5a684d"
		},
		{
			"ImportPath": "github.com/aws/aws-sdk-go/aws/awsutil",
			"Comment": "v1.6.10",
			"Rev": "63ce630574a5ec05ecd8e8de5cea16332a5a684d"
		},
		{
			"ImportPath": "github.com/aws/aws-sdk-go/aws/client",
			"Comment": "v1.6.10",
			"Rev": "63ce630574a5ec05ecd8e8de5cea16332a5a684d"
		},
		{
			"ImportPath": "github.com/aws/aws-sdk-go/aws/client/metadata",
			"Comment": "v1.6.10",
			"Rev": "63ce630574a5ec05ecd8e8de5cea16332a5a684d"
		},
		{
			"ImportPath": "github.com/aws/aws-sdk-go/aws/corehandlers",
			"Comment": "v1.6.10",
			"Rev": "63ce630574a5ec05ecd8e8de5cea16332a5a684d"
		},
		{
			"ImportPath": "github.com/aws/aws-sdk-go/aws/credentials",
			"Comment": "v1.6.10",
			"Rev": "63ce630574a5ec05ecd8e8de5cea16332a5a684d"
		},
		{
			"ImportPath": "github.com/aws/aws-sdk-go/aws/credentials/ec2rolecreds",
			"Comment": "v1.6.10",
			"Rev": "63ce630574a5ec05ecd8e8de5cea16332a5a684d"
		},
		{
			"ImportPath": "github.com/aws/aws-sdk-go/aws/credentials/endpointcreds",
			"Comment": "v1.6.10",
			"Rev": "63ce630574a5ec05ecd8e8de5cea16332a5a684d"
		},
		{
			"ImportPath": "github.com/aws/aws-sdk-go/aws/credentials/stscreds",
			"Comment": "v1.6.10",
			"Rev": "63ce630574a5ec05ecd8e8de5cea16332a5a684d"
		},
		{
			"ImportPath": "github.com/aws/aws-sdk-go/aws/defaults",
			"Comment": "v1.6.10",
			"Rev": "63ce630574a5ec05ecd8e8de5cea16332a5a684d"
		},
		{
			"ImportPath": "github.com/aws/aws-sdk-go/aws/ec2metadata",
			"Comment": "v1.6.10",
			"Rev": "63ce630574a5ec05ecd8e8de5cea16332a5a684d"
		},
		{
			"ImportPath": "github.com/aws/aws-sdk-go/aws/endpoints",
			"Comment": "v1.6.10",
			"Rev": "63ce630574a5ec05ecd8e8de5cea16332a5a684d"
		},
		{
			"ImportPath": "github.com/aws/aws-sdk-go/aws/request",
			"Comment": "v1.6.10",
			"Rev": "63ce630574a5ec05ecd8e8de5cea16332a5a684d"
		},
		{
			"ImportPath": "github.com/aws/aws-sdk-go/aws/session",
			"Comment": "v1.6.10",
			"Rev": "63ce630574a5ec05ecd8e8de5cea16332a5a684d"
		},
		{
			"ImportPath": "github.com/aws/aws-sdk-go/aws/signer/v4",
			"Comment": "v1.6.10",
			"Rev": "63ce630574a5ec05ecd8e8de5cea16332a5a684d"
		},
		{
			"ImportPath": "github.com/aws/aws-sdk-go/private/protocol",
			"Comment": "v1.6.10",
			"Rev": "63ce630574a5ec05ecd8e8de5cea16332a5a684d"
		},
		{
			"ImportPath": "github.com/aws/aws-sdk-go/private/protocol/ec2query",
			"Comment": "v1.6.10",
			"Rev": "63ce630574a5ec05ecd8e8de5cea16332a5a684d"
		},
		{
			"ImportPath": "github.com/aws/aws-sdk-go/private/protocol/json/jsonutil",
			"Comment": "v1.6.10",
			"Rev": "63ce630574a5ec05ecd8e8de5cea16332a5a684d"
		},
		{
			"ImportPath": "github.com/aws/aws-sdk-go/private/protocol/jsonrpc",
			"Comment": "v1.6.10",
			"Rev": "63ce630574a5ec05ecd8e8de5cea16332a5a684d"
		},
		{
			"ImportPath": "github.com/aws/aws-sdk-go/private/protocol/query",
			"Comment": "v1.6.10",
			"Rev": "63ce630574a5ec05ecd8e8de5cea16332a5a684d"
		},
		{
			"ImportPath": "github.com/aws/aws-sdk-go/private/protocol/query/queryutil",
			"Comment": "v1.6.10",
			"Rev": "63ce630574a5ec05ecd8e8de5cea16332a5a684d"
		},
		{
			"ImportPath": "github.com/aws/aws-sdk-go/private/protocol/rest",
			"Comment": "v1.6.10",
			"Rev": "63ce630574a5ec05ecd8e8de5cea16332a5a684d"
		},
		{
			"ImportPath": "github.com/aws/aws-sdk-go/private/protocol/restxml",
			"Comment": "v1.6.10",
			"Rev": "63ce630574a5ec05ecd8e8de5cea16332a5a684d"
		},
		{
			"ImportPath": "github.com/aws/aws-sdk-go/private/protocol/xml/xmlutil",
			"Comment": "v1.6.10",
			"Rev": "63ce630574a5ec05ecd8e8de5cea16332a5a684d"
		},
		{
			"ImportPath": "github.com/aws/aws-sdk-go/private/waiter",
			"Comment": "v1.6.10",
			"Rev": "63ce630574a5ec05ecd8e8de5cea16332a5a684d"
		},
		{
			"ImportPath": "github.com/aws/aws-sdk-go/service/autoscaling",
			"Comment": "v1.6.10",
			"Rev": "63ce630574a5ec05ecd8e8de5cea16332a5a684d"
		},
		{
			"ImportPath": "github.com/aws/aws-sdk-go/service/ec2",
			"Comment": "v1.6.10",
			"Rev": "63ce630574a5ec05ecd8e8de5cea16332a5a684d"
		},
		{
			"ImportPath": "github.com/aws/aws-sdk-go/service/ecr",
			"Comment": "v1.6.10",
			"Rev": "63ce630574a5ec05ecd8e8de5cea16332a5a684d"
		},
		{
			"ImportPath": "github.com/aws/aws-sdk-go/service/elb",
			"Comment": "v1.6.10",
			"Rev": "63ce630574a5ec05ecd8e8de5cea16332a5a684d"
		},
		{
			"ImportPath": "github.com/aws/aws-sdk-go/service/route53",
			"Comment": "v1.6.10",
			"Rev": "63ce630574a5ec05ecd8e8de5cea16332a5a684d"
		},
		{
			"ImportPath": "github.com/aws/aws-sdk-go/service/sts",
			"Comment": "v1.6.10",
			"Rev": "63ce630574a5ec05ecd8e8de5cea16332a5a684d"
		},
		{
			"ImportPath": "github.com/beorn7/perks/quantile",
			"Rev": "3ac7bf7a47d159a033b107610db8a1b6575507a4"
		},
		{
			"ImportPath": "github.com/blang/semver",
			"Comment": "v3.0.1",
			"Rev": "31b736133b98f26d5e078ec9eb591666edfd091f"
		},
		{
			"ImportPath": "github.com/boltdb/bolt",
			"Comment": "v1.2.1",
			"Rev": "dfb21201d9270c1082d5fb0f07f500311ff72f18"
		},
		{
			"ImportPath": "github.com/chai2010/gettext-go/gettext",
			"Rev": "c6fed771bfd517099caf0f7a961671fa8ed08723"
		},
		{
			"ImportPath": "github.com/chai2010/gettext-go/gettext/mo",
			"Rev": "c6fed771bfd517099caf0f7a961671fa8ed08723"
		},
		{
			"ImportPath": "github.com/chai2010/gettext-go/gettext/plural",
			"Rev": "c6fed771bfd517099caf0f7a961671fa8ed08723"
		},
		{
			"ImportPath": "github.com/chai2010/gettext-go/gettext/po",
			"Rev": "c6fed771bfd517099caf0f7a961671fa8ed08723"
		},
		{
			"ImportPath": "github.com/cloudflare/cfssl/auth",
			"Comment": "1.2.0",
			"Rev": "db0d0650b6496bfe8061ec56a92edd32d8e75c30"
		},
		{
			"ImportPath": "github.com/cloudflare/cfssl/certdb",
			"Comment": "1.2.0",
			"Rev": "db0d0650b6496bfe8061ec56a92edd32d8e75c30"
		},
		{
			"ImportPath": "github.com/cloudflare/cfssl/config",
			"Comment": "1.2.0",
			"Rev": "db0d0650b6496bfe8061ec56a92edd32d8e75c30"
		},
		{
			"ImportPath": "github.com/cloudflare/cfssl/crypto/pkcs7",
			"Comment": "1.2.0",
			"Rev": "db0d0650b6496bfe8061ec56a92edd32d8e75c30"
		},
		{
			"ImportPath": "github.com/cloudflare/cfssl/csr",
			"Comment": "1.2.0",
			"Rev": "db0d0650b6496bfe8061ec56a92edd32d8e75c30"
		},
		{
			"ImportPath": "github.com/cloudflare/cfssl/errors",
			"Comment": "1.2.0",
			"Rev": "db0d0650b6496bfe8061ec56a92edd32d8e75c30"
		},
		{
			"ImportPath": "github.com/cloudflare/cfssl/helpers",
			"Comment": "1.2.0",
			"Rev": "db0d0650b6496bfe8061ec56a92edd32d8e75c30"
		},
		{
			"ImportPath": "github.com/cloudflare/cfssl/helpers/derhelpers",
			"Comment": "1.2.0",
			"Rev": "db0d0650b6496bfe8061ec56a92edd32d8e75c30"
		},
		{
			"ImportPath": "github.com/cloudflare/cfssl/info",
			"Comment": "1.2.0",
			"Rev": "db0d0650b6496bfe8061ec56a92edd32d8e75c30"
		},
		{
			"ImportPath": "github.com/cloudflare/cfssl/log",
			"Comment": "1.2.0",
			"Rev": "db0d0650b6496bfe8061ec56a92edd32d8e75c30"
		},
		{
			"ImportPath": "github.com/cloudflare/cfssl/ocsp/config",
			"Comment": "1.2.0",
			"Rev": "db0d0650b6496bfe8061ec56a92edd32d8e75c30"
		},
		{
			"ImportPath": "github.com/cloudflare/cfssl/signer",
			"Comment": "1.2.0",
			"Rev": "db0d0650b6496bfe8061ec56a92edd32d8e75c30"
		},
		{
			"ImportPath": "github.com/cloudflare/cfssl/signer/local",
			"Comment": "1.2.0",
			"Rev": "db0d0650b6496bfe8061ec56a92edd32d8e75c30"
		},
		{
			"ImportPath": "github.com/clusterhq/flocker-go",
			"Rev": "2b8b7259d3139c96c4a6871031355808ab3fd3b3"
		},
		{
			"ImportPath": "github.com/codegangsta/negroni",
			"Comment": "v0.1.0-62-g8d75e11",
			"Rev": "8d75e11374a1928608c906fe745b538483e7aeb2"
		},
		{
			"ImportPath": "github.com/containernetworking/cni/libcni",
			"Comment": "v0.4.0-28-g6f3b0ab",
			"Rev": "6f3b0abcc7d4ba4bee93fd7a5c64d6a06ea162c2"
		},
		{
			"ImportPath": "github.com/containernetworking/cni/pkg/invoke",
			"Comment": "v0.4.0-28-g6f3b0ab",
			"Rev": "6f3b0abcc7d4ba4bee93fd7a5c64d6a06ea162c2"
		},
		{
			"ImportPath": "github.com/containernetworking/cni/pkg/types",
			"Comment": "v0.4.0-28-g6f3b0ab",
			"Rev": "6f3b0abcc7d4ba4bee93fd7a5c64d6a06ea162c2"
		},
		{
			"ImportPath": "github.com/containernetworking/cni/pkg/types/020",
			"Comment": "v0.4.0-28-g6f3b0ab",
			"Rev": "6f3b0abcc7d4ba4bee93fd7a5c64d6a06ea162c2"
		},
		{
			"ImportPath": "github.com/containernetworking/cni/pkg/types/current",
			"Comment": "v0.4.0-28-g6f3b0ab",
			"Rev": "6f3b0abcc7d4ba4bee93fd7a5c64d6a06ea162c2"
		},
		{
			"ImportPath": "github.com/containernetworking/cni/pkg/version",
			"Comment": "v0.4.0-28-g6f3b0ab",
			"Rev": "6f3b0abcc7d4ba4bee93fd7a5c64d6a06ea162c2"
		},
		{
			"ImportPath": "github.com/coreos/etcd/alarm",
			"Comment": "v3.0.14",
			"Rev": "8a37349097a592db79ba3087f3cae9cd4b0af21c"
		},
		{
			"ImportPath": "github.com/coreos/etcd/auth",
			"Comment": "v3.0.14",
			"Rev": "8a37349097a592db79ba3087f3cae9cd4b0af21c"
		},
		{
			"ImportPath": "github.com/coreos/etcd/auth/authpb",
			"Comment": "v3.0.14",
			"Rev": "8a37349097a592db79ba3087f3cae9cd4b0af21c"
		},
		{
			"ImportPath": "github.com/coreos/etcd/client",
			"Comment": "v3.0.14",
			"Rev": "8a37349097a592db79ba3087f3cae9cd4b0af21c"
		},
		{
			"ImportPath": "github.com/coreos/etcd/clientv3",
			"Comment": "v3.0.14",
			"Rev": "8a37349097a592db79ba3087f3cae9cd4b0af21c"
		},
		{
			"ImportPath": "github.com/coreos/etcd/compactor",
			"Comment": "v3.0.14",
			"Rev": "8a37349097a592db79ba3087f3cae9cd4b0af21c"
		},
		{
			"ImportPath": "github.com/coreos/etcd/discovery",
			"Comment": "v3.0.14",
			"Rev": "8a37349097a592db79ba3087f3cae9cd4b0af21c"
		},
		{
			"ImportPath": "github.com/coreos/etcd/error",
			"Comment": "v3.0.14",
			"Rev": "8a37349097a592db79ba3087f3cae9cd4b0af21c"
		},
		{
			"ImportPath": "github.com/coreos/etcd/etcdserver",
			"Comment": "v3.0.14",
			"Rev": "8a37349097a592db79ba3087f3cae9cd4b0af21c"
		},
		{
			"ImportPath": "github.com/coreos/etcd/etcdserver/api",
			"Comment": "v3.0.14",
			"Rev": "8a37349097a592db79ba3087f3cae9cd4b0af21c"
		},
		{
			"ImportPath": "github.com/coreos/etcd/etcdserver/api/v2http",
			"Comment": "v3.0.14",
			"Rev": "8a37349097a592db79ba3087f3cae9cd4b0af21c"
		},
		{
			"ImportPath": "github.com/coreos/etcd/etcdserver/api/v2http/httptypes",
			"Comment": "v3.0.14",
			"Rev": "8a37349097a592db79ba3087f3cae9cd4b0af21c"
		},
		{
			"ImportPath": "github.com/coreos/etcd/etcdserver/api/v3rpc",
			"Comment": "v3.0.14",
			"Rev": "8a37349097a592db79ba3087f3cae9cd4b0af21c"
		},
		{
			"ImportPath": "github.com/coreos/etcd/etcdserver/api/v3rpc/rpctypes",
			"Comment": "v3.0.14",
			"Rev": "8a37349097a592db79ba3087f3cae9cd4b0af21c"
		},
		{
			"ImportPath": "github.com/coreos/etcd/etcdserver/auth",
			"Comment": "v3.0.14",
			"Rev": "8a37349097a592db79ba3087f3cae9cd4b0af21c"
		},
		{
			"ImportPath": "github.com/coreos/etcd/etcdserver/etcdserverpb",
			"Comment": "v3.0.14",
			"Rev": "8a37349097a592db79ba3087f3cae9cd4b0af21c"
		},
		{
			"ImportPath": "github.com/coreos/etcd/etcdserver/membership",
			"Comment": "v3.0.14",
			"Rev": "8a37349097a592db79ba3087f3cae9cd4b0af21c"
		},
		{
			"ImportPath": "github.com/coreos/etcd/etcdserver/stats",
			"Comment": "v3.0.14",
			"Rev": "8a37349097a592db79ba3087f3cae9cd4b0af21c"
		},
		{
			"ImportPath": "github.com/coreos/etcd/integration",
			"Comment": "v3.0.14",
			"Rev": "8a37349097a592db79ba3087f3cae9cd4b0af21c"
		},
		{
			"ImportPath": "github.com/coreos/etcd/lease",
			"Comment": "v3.0.14",
			"Rev": "8a37349097a592db79ba3087f3cae9cd4b0af21c"
		},
		{
			"ImportPath": "github.com/coreos/etcd/lease/leasehttp",
			"Comment": "v3.0.14",
			"Rev": "8a37349097a592db79ba3087f3cae9cd4b0af21c"
		},
		{
			"ImportPath": "github.com/coreos/etcd/lease/leasepb",
			"Comment": "v3.0.14",
			"Rev": "8a37349097a592db79ba3087f3cae9cd4b0af21c"
		},
		{
			"ImportPath": "github.com/coreos/etcd/mvcc",
			"Comment": "v3.0.14",
			"Rev": "8a37349097a592db79ba3087f3cae9cd4b0af21c"
		},
		{
			"ImportPath": "github.com/coreos/etcd/mvcc/backend",
			"Comment": "v3.0.14",
			"Rev": "8a37349097a592db79ba3087f3cae9cd4b0af21c"
		},
		{
			"ImportPath": "github.com/coreos/etcd/mvcc/mvccpb",
			"Comment": "v3.0.14",
			"Rev": "8a37349097a592db79ba3087f3cae9cd4b0af21c"
		},
		{
			"ImportPath": "github.com/coreos/etcd/pkg/adt",
			"Comment": "v3.0.14",
			"Rev": "8a37349097a592db79ba3087f3cae9cd4b0af21c"
		},
		{
			"ImportPath": "github.com/coreos/etcd/pkg/contention",
			"Comment": "v3.0.14",
			"Rev": "8a37349097a592db79ba3087f3cae9cd4b0af21c"
		},
		{
			"ImportPath": "github.com/coreos/etcd/pkg/crc",
			"Comment": "v3.0.14",
			"Rev": "8a37349097a592db79ba3087f3cae9cd4b0af21c"
		},
		{
			"ImportPath": "github.com/coreos/etcd/pkg/fileutil",
			"Comment": "v3.0.14",
			"Rev": "8a37349097a592db79ba3087f3cae9cd4b0af21c"
		},
		{
			"ImportPath": "github.com/coreos/etcd/pkg/httputil",
			"Comment": "v3.0.14",
			"Rev": "8a37349097a592db79ba3087f3cae9cd4b0af21c"
		},
		{
			"ImportPath": "github.com/coreos/etcd/pkg/idutil",
			"Comment": "v3.0.14",
			"Rev": "8a37349097a592db79ba3087f3cae9cd4b0af21c"
		},
		{
			"ImportPath": "github.com/coreos/etcd/pkg/ioutil",
			"Comment": "v3.0.14",
			"Rev": "8a37349097a592db79ba3087f3cae9cd4b0af21c"
		},
		{
			"ImportPath": "github.com/coreos/etcd/pkg/logutil",
			"Comment": "v3.0.14",
			"Rev": "8a37349097a592db79ba3087f3cae9cd4b0af21c"
		},
		{
			"ImportPath": "github.com/coreos/etcd/pkg/netutil",
			"Comment": "v3.0.14",
			"Rev": "8a37349097a592db79ba3087f3cae9cd4b0af21c"
		},
		{
			"ImportPath": "github.com/coreos/etcd/pkg/pathutil",
			"Comment": "v3.0.14",
			"Rev": "8a37349097a592db79ba3087f3cae9cd4b0af21c"
		},
		{
			"ImportPath": "github.com/coreos/etcd/pkg/pbutil",
			"Comment": "v3.0.14",
			"Rev": "8a37349097a592db79ba3087f3cae9cd4b0af21c"
		},
		{
			"ImportPath": "github.com/coreos/etcd/pkg/runtime",
			"Comment": "v3.0.14",
			"Rev": "8a37349097a592db79ba3087f3cae9cd4b0af21c"
		},
		{
			"ImportPath": "github.com/coreos/etcd/pkg/schedule",
			"Comment": "v3.0.14",
			"Rev": "8a37349097a592db79ba3087f3cae9cd4b0af21c"
		},
		{
			"ImportPath": "github.com/coreos/etcd/pkg/testutil",
			"Comment": "v3.0.14",
			"Rev": "8a37349097a592db79ba3087f3cae9cd4b0af21c"
		},
		{
			"ImportPath": "github.com/coreos/etcd/pkg/tlsutil",
			"Comment": "v3.0.14",
			"Rev": "8a37349097a592db79ba3087f3cae9cd4b0af21c"
		},
		{
			"ImportPath": "github.com/coreos/etcd/pkg/transport",
			"Comment": "v3.0.14",
			"Rev": "8a37349097a592db79ba3087f3cae9cd4b0af21c"
		},
		{
			"ImportPath": "github.com/coreos/etcd/pkg/types",
			"Comment": "v3.0.14",
			"Rev": "8a37349097a592db79ba3087f3cae9cd4b0af21c"
		},
		{
			"ImportPath": "github.com/coreos/etcd/pkg/wait",
			"Comment": "v3.0.14",
			"Rev": "8a37349097a592db79ba3087f3cae9cd4b0af21c"
		},
		{
			"ImportPath": "github.com/coreos/etcd/raft",
			"Comment": "v3.0.14",
			"Rev": "8a37349097a592db79ba3087f3cae9cd4b0af21c"
		},
		{
			"ImportPath": "github.com/coreos/etcd/raft/raftpb",
			"Comment": "v3.0.14",
			"Rev": "8a37349097a592db79ba3087f3cae9cd4b0af21c"
		},
		{
			"ImportPath": "github.com/coreos/etcd/rafthttp",
			"Comment": "v3.0.14",
			"Rev": "8a37349097a592db79ba3087f3cae9cd4b0af21c"
		},
		{
			"ImportPath": "github.com/coreos/etcd/snap",
			"Comment": "v3.0.14",
			"Rev": "8a37349097a592db79ba3087f3cae9cd4b0af21c"
		},
		{
			"ImportPath": "github.com/coreos/etcd/snap/snappb",
			"Comment": "v3.0.14",
			"Rev": "8a37349097a592db79ba3087f3cae9cd4b0af21c"
		},
		{
			"ImportPath": "github.com/coreos/etcd/store",
			"Comment": "v3.0.14",
			"Rev": "8a37349097a592db79ba3087f3cae9cd4b0af21c"
		},
		{
			"ImportPath": "github.com/coreos/etcd/version",
			"Comment": "v3.0.14",
			"Rev": "8a37349097a592db79ba3087f3cae9cd4b0af21c"
		},
		{
			"ImportPath": "github.com/coreos/etcd/wal",
			"Comment": "v3.0.14",
			"Rev": "8a37349097a592db79ba3087f3cae9cd4b0af21c"
		},
		{
			"ImportPath": "github.com/coreos/etcd/wal/walpb",
			"Comment": "v3.0.14",
			"Rev": "8a37349097a592db79ba3087f3cae9cd4b0af21c"
		},
		{
			"ImportPath": "github.com/coreos/go-oidc/http",
			"Rev": "5644a2f50e2d2d5ba0b474bc5bc55fea1925936d"
		},
		{
			"ImportPath": "github.com/coreos/go-oidc/jose",
			"Rev": "5644a2f50e2d2d5ba0b474bc5bc55fea1925936d"
		},
		{
			"ImportPath": "github.com/coreos/go-oidc/key",
			"Rev": "5644a2f50e2d2d5ba0b474bc5bc55fea1925936d"
		},
		{
			"ImportPath": "github.com/coreos/go-oidc/oauth2",
			"Rev": "5644a2f50e2d2d5ba0b474bc5bc55fea1925936d"
		},
		{
			"ImportPath": "github.com/coreos/go-oidc/oidc",
			"Rev": "5644a2f50e2d2d5ba0b474bc5bc55fea1925936d"
		},
		{
			"ImportPath": "github.com/coreos/go-semver/semver",
			"Rev": "568e959cd89871e61434c1143528d9162da89ef2"
		},
		{
			"ImportPath": "github.com/coreos/go-systemd/daemon",
			"Comment": "v8-2-g4484981",
			"Rev": "4484981625c1a6a2ecb40a390fcb6a9bcfee76e3"
		},
		{
			"ImportPath": "github.com/coreos/go-systemd/dbus",
			"Comment": "v8-2-g4484981",
			"Rev": "4484981625c1a6a2ecb40a390fcb6a9bcfee76e3"
		},
		{
			"ImportPath": "github.com/coreos/go-systemd/journal",
			"Comment": "v8-2-g4484981",
			"Rev": "4484981625c1a6a2ecb40a390fcb6a9bcfee76e3"
		},
		{
			"ImportPath": "github.com/coreos/go-systemd/unit",
			"Comment": "v8-2-g4484981",
			"Rev": "4484981625c1a6a2ecb40a390fcb6a9bcfee76e3"
		},
		{
			"ImportPath": "github.com/coreos/go-systemd/util",
			"Comment": "v8-2-g4484981",
			"Rev": "4484981625c1a6a2ecb40a390fcb6a9bcfee76e3"
		},
		{
			"ImportPath": "github.com/coreos/pkg/capnslog",
			"Comment": "v2-8-gfa29b1d",
			"Rev": "fa29b1d70f0beaddd4c7021607cc3c3be8ce94b8"
		},
		{
			"ImportPath": "github.com/coreos/pkg/dlopen",
			"Comment": "v2-8-gfa29b1d",
			"Rev": "fa29b1d70f0beaddd4c7021607cc3c3be8ce94b8"
		},
		{
			"ImportPath": "github.com/coreos/pkg/health",
			"Comment": "v2-8-gfa29b1d",
			"Rev": "fa29b1d70f0beaddd4c7021607cc3c3be8ce94b8"
		},
		{
			"ImportPath": "github.com/coreos/pkg/httputil",
			"Comment": "v2-8-gfa29b1d",
			"Rev": "fa29b1d70f0beaddd4c7021607cc3c3be8ce94b8"
		},
		{
			"ImportPath": "github.com/coreos/pkg/timeutil",
			"Comment": "v2-8-gfa29b1d",
			"Rev": "fa29b1d70f0beaddd4c7021607cc3c3be8ce94b8"
		},
		{
			"ImportPath": "github.com/coreos/rkt/api/v1alpha",
			"Comment": "v1.11.0-59-ga83419be",
			"Rev": "a83419be28ac626876f94a28b4df2dbc9eac7448"
		},
		{
			"ImportPath": "github.com/cpuguy83/go-md2man/md2man",
			"Comment": "v1.0.4",
			"Rev": "71acacd42f85e5e82f70a55327789582a5200a90"
		},
		{
			"ImportPath": "github.com/davecgh/go-spew/spew",
			"Rev": "5215b55f46b2b919f50a1df0eaa5886afe4e3b3d"
		},
		{
			"ImportPath": "github.com/daviddengcn/go-colortext",
			"Rev": "511bcaf42ccd42c38aba7427b6673277bf19e2a1"
		},
		{
			"ImportPath": "github.com/dgrijalva/jwt-go",
			"Comment": "v3.0.0-4-g01aeca5",
			"Rev": "01aeca54ebda6e0fbfafd0a524d234159c05ec20"
		},
		{
			"ImportPath": "github.com/docker/distribution/digest",
			"Comment": "v2.4.0-rc.1-38-gcd27f179",
			"Rev": "cd27f179f2c10c5d300e6d09025b538c475b0d51"
		},
		{
			"ImportPath": "github.com/docker/distribution/reference",
			"Comment": "v2.4.0-rc.1-38-gcd27f179",
			"Rev": "cd27f179f2c10c5d300e6d09025b538c475b0d51"
		},
		{
			"ImportPath": "github.com/docker/docker/pkg/jsonlog",
			"Comment": "v1.11.2",
			"Rev": "b9f10c951893f9a00865890a5232e85d770c1087"
		},
		{
			"ImportPath": "github.com/docker/docker/pkg/jsonmessage",
			"Comment": "v1.11.2",
			"Rev": "b9f10c951893f9a00865890a5232e85d770c1087"
		},
		{
			"ImportPath": "github.com/docker/docker/pkg/longpath",
			"Comment": "v1.11.2",
			"Rev": "b9f10c951893f9a00865890a5232e85d770c1087"
		},
		{
			"ImportPath": "github.com/docker/docker/pkg/mount",
			"Comment": "v1.11.2",
			"Rev": "b9f10c951893f9a00865890a5232e85d770c1087"
		},
		{
			"ImportPath": "github.com/docker/docker/pkg/stdcopy",
			"Comment": "v1.11.2",
			"Rev": "b9f10c951893f9a00865890a5232e85d770c1087"
		},
		{
			"ImportPath": "github.com/docker/docker/pkg/symlink",
			"Comment": "v1.11.2",
			"Rev": "b9f10c951893f9a00865890a5232e85d770c1087"
		},
		{
			"ImportPath": "github.com/docker/docker/pkg/system",
			"Comment": "v1.11.2",
			"Rev": "b9f10c951893f9a00865890a5232e85d770c1087"
		},
		{
			"ImportPath": "github.com/docker/docker/pkg/term",
			"Comment": "v1.11.2",
			"Rev": "b9f10c951893f9a00865890a5232e85d770c1087"
		},
		{
			"ImportPath": "github.com/docker/docker/pkg/term/windows",
			"Comment": "v1.11.2",
			"Rev": "b9f10c951893f9a00865890a5232e85d770c1087"
		},
		{
			"ImportPath": "github.com/docker/engine-api/client",
			"Comment": "v0.3.1-78-gdea108d",
			"Rev": "dea108d3aa0c67d7162a3fd8aa65f38a430019fd"
		},
		{
			"ImportPath": "github.com/docker/engine-api/client/transport",
			"Comment": "v0.3.1-78-gdea108d",
			"Rev": "dea108d3aa0c67d7162a3fd8aa65f38a430019fd"
		},
		{
			"ImportPath": "github.com/docker/engine-api/client/transport/cancellable",
			"Comment": "v0.3.1-78-gdea108d",
			"Rev": "dea108d3aa0c67d7162a3fd8aa65f38a430019fd"
		},
		{
			"ImportPath": "github.com/docker/engine-api/types",
			"Comment": "v0.3.1-78-gdea108d",
			"Rev": "dea108d3aa0c67d7162a3fd8aa65f38a430019fd"
		},
		{
			"ImportPath": "github.com/docker/engine-api/types/blkiodev",
			"Comment": "v0.3.1-78-gdea108d",
			"Rev": "dea108d3aa0c67d7162a3fd8aa65f38a430019fd"
		},
		{
			"ImportPath": "github.com/docker/engine-api/types/container",
			"Comment": "v0.3.1-78-gdea108d",
			"Rev": "dea108d3aa0c67d7162a3fd8aa65f38a430019fd"
		},
		{
			"ImportPath": "github.com/docker/engine-api/types/filters",
			"Comment": "v0.3.1-78-gdea108d",
			"Rev": "dea108d3aa0c67d7162a3fd8aa65f38a430019fd"
		},
		{
			"ImportPath": "github.com/docker/engine-api/types/network",
			"Comment": "v0.3.1-78-gdea108d",
			"Rev": "dea108d3aa0c67d7162a3fd8aa65f38a430019fd"
		},
		{
			"ImportPath": "github.com/docker/engine-api/types/reference",
			"Comment": "v0.3.1-78-gdea108d",
			"Rev": "dea108d3aa0c67d7162a3fd8aa65f38a430019fd"
		},
		{
			"ImportPath": "github.com/docker/engine-api/types/registry",
			"Comment": "v0.3.1-78-gdea108d",
			"Rev": "dea108d3aa0c67d7162a3fd8aa65f38a430019fd"
		},
		{
			"ImportPath": "github.com/docker/engine-api/types/strslice",
			"Comment": "v0.3.1-78-gdea108d",
			"Rev": "dea108d3aa0c67d7162a3fd8aa65f38a430019fd"
		},
		{
			"ImportPath": "github.com/docker/engine-api/types/time",
			"Comment": "v0.3.1-78-gdea108d",
			"Rev": "dea108d3aa0c67d7162a3fd8aa65f38a430019fd"
		},
		{
			"ImportPath": "github.com/docker/engine-api/types/versions",
			"Comment": "v0.3.1-78-gdea108d",
			"Rev": "dea108d3aa0c67d7162a3fd8aa65f38a430019fd"
		},
		{
			"ImportPath": "github.com/docker/go-connections/nat",
			"Comment": "v0.2.0-2-gf549a93",
			"Rev": "f549a9393d05688dff0992ef3efd8bbe6c628aeb"
		},
		{
			"ImportPath": "github.com/docker/go-connections/sockets",
			"Comment": "v0.2.0-2-gf549a93",
			"Rev": "f549a9393d05688dff0992ef3efd8bbe6c628aeb"
		},
		{
			"ImportPath": "github.com/docker/go-connections/tlsconfig",
			"Comment": "v0.2.0-2-gf549a93",
			"Rev": "f549a9393d05688dff0992ef3efd8bbe6c628aeb"
		},
		{
			"ImportPath": "github.com/docker/go-units",
			"Comment": "v0.3.1-10-ge30f1e7",
			"Rev": "e30f1e79f3cd72542f2026ceec18d3bd67ab859c"
		},
		{
			"ImportPath": "github.com/docker/spdystream",
			"Rev": "449fdfce4d962303d702fec724ef0ad181c92528"
		},
		{
			"ImportPath": "github.com/docker/spdystream/spdy",
			"Rev": "449fdfce4d962303d702fec724ef0ad181c92528"
		},
		{
			"ImportPath": "github.com/elazarl/go-bindata-assetfs",
			"Rev": "3dcc96556217539f50599357fb481ac0dc7439b9"
		},
		{
			"ImportPath": "github.com/elazarl/goproxy",
			"Comment": "v1.0-66-g07b16b6",
			"Rev": "07b16b6e30fcac0ad8c0435548e743bcf2ca7e92"
		},
		{
			"ImportPath": "github.com/emicklei/go-restful",
			"Comment": "v1.2-96-g09691a3",
			"Rev": "09691a3b6378b740595c1002f40c34dd5f218a22"
		},
		{
			"ImportPath": "github.com/emicklei/go-restful/log",
			"Comment": "v1.2-96-g09691a3",
			"Rev": "09691a3b6378b740595c1002f40c34dd5f218a22"
		},
		{
			"ImportPath": "github.com/emicklei/go-restful/swagger",
			"Comment": "v1.2-96-g09691a3",
			"Rev": "09691a3b6378b740595c1002f40c34dd5f218a22"
		},
		{
			"ImportPath": "github.com/evanphx/json-patch",
			"Rev": "465937c80b3c07a7c7ad20cc934898646a91c1de"
		},
		{
			"ImportPath": "github.com/exponent-io/jsonpath",
			"Rev": "d6023ce2651d8eafb5c75bb0c7167536102ec9f5"
		},
		{
			"ImportPath": "github.com/fsnotify/fsnotify",
			"Comment": "v1.3.1-1-gf12c623",
			"Rev": "f12c6236fe7b5cf6bcf30e5935d08cb079d78334"
		},
		{
			"ImportPath": "github.com/garyburd/redigo/internal",
			"Comment": "v1.0.0-1-gb8dc900",
			"Rev": "b8dc90050f24c1a73a52f107f3f575be67b21b7c"
		},
		{
			"ImportPath": "github.com/garyburd/redigo/redis",
			"Comment": "v1.0.0-1-gb8dc900",
			"Rev": "b8dc90050f24c1a73a52f107f3f575be67b21b7c"
		},
		{
			"ImportPath": "github.com/ghodss/yaml",
			"Rev": "73d445a93680fa1a78ae23a5839bad48f32ba1ee"
		},
		{
			"ImportPath": "github.com/go-ini/ini",
			"Comment": "v0-54-g2e44421",
			"Rev": "2e44421e256d82ebbf3d4d4fcabe8930b905eff3"
		},
		{
			"ImportPath": "github.com/go-openapi/analysis",
			"Rev": "b44dc874b601d9e4e2f6e19140e794ba24bead3b"
		},
		{
			"ImportPath": "github.com/go-openapi/errors",
			"Rev": "d24ebc2075bad502fac3a8ae27aa6dd58e1952dc"
		},
		{
			"ImportPath": "github.com/go-openapi/jsonpointer",
			"Rev": "46af16f9f7b149af66e5d1bd010e3574dc06de98"
		},
		{
			"ImportPath": "github.com/go-openapi/jsonreference",
			"Rev": "13c6e3589ad90f49bd3e3bbe2c2cb3d7a4142272"
		},
		{
			"ImportPath": "github.com/go-openapi/loads",
			"Rev": "18441dfa706d924a39a030ee2c3b1d8d81917b38"
		},
		{
			"ImportPath": "github.com/go-openapi/runtime",
			"Rev": "11e322eeecc1032d5a0a96c566ed53f2b5c26e22"
		},
		{
			"ImportPath": "github.com/go-openapi/spec",
			"Rev": "6aced65f8501fe1217321abf0749d354824ba2ff"
		},
		{
			"ImportPath": "github.com/go-openapi/strfmt",
			"Rev": "d65c7fdb29eca313476e529628176fe17e58c488"
		},
		{
			"ImportPath": "github.com/go-openapi/swag",
			"Rev": "1d0bd113de87027671077d3c71eb3ac5d7dbba72"
		},
		{
			"ImportPath": "github.com/go-openapi/validate",
			"Rev": "deaf2c9013bc1a7f4c774662259a506ba874d80f"
		},
		{
			"ImportPath": "github.com/godbus/dbus",
			"Comment": "v3",
			"Rev": "c7fdd8b5cd55e87b4e1f4e372cdb1db61dd6c66f"
		},
		{
			"ImportPath": "github.com/gogo/protobuf/gogoproto",
			"Comment": "v0.2-33-ge18d7aa8",
			"Rev": "e18d7aa8f8c624c915db340349aad4c49b10d173"
		},
		{
			"ImportPath": "github.com/gogo/protobuf/plugin/compare",
			"Comment": "v0.2-33-ge18d7aa8",
			"Rev": "e18d7aa8f8c624c915db340349aad4c49b10d173"
		},
		{
			"ImportPath": "github.com/gogo/protobuf/plugin/defaultcheck",
			"Comment": "v0.2-33-ge18d7aa8",
			"Rev": "e18d7aa8f8c624c915db340349aad4c49b10d173"
		},
		{
			"ImportPath": "github.com/gogo/protobuf/plugin/description",
			"Comment": "v0.2-33-ge18d7aa8",
			"Rev": "e18d7aa8f8c624c915db340349aad4c49b10d173"
		},
		{
			"ImportPath": "github.com/gogo/protobuf/plugin/embedcheck",
			"Comment": "v0.2-33-ge18d7aa8",
			"Rev": "e18d7aa8f8c624c915db340349aad4c49b10d173"
		},
		{
			"ImportPath": "github.com/gogo/protobuf/plugin/enumstringer",
			"Comment": "v0.2-33-ge18d7aa8",
			"Rev": "e18d7aa8f8c624c915db340349aad4c49b10d173"
		},
		{
			"ImportPath": "github.com/gogo/protobuf/plugin/equal",
			"Comment": "v0.2-33-ge18d7aa8",
			"Rev": "e18d7aa8f8c624c915db340349aad4c49b10d173"
		},
		{
			"ImportPath": "github.com/gogo/protobuf/plugin/face",
			"Comment": "v0.2-33-ge18d7aa8",
			"Rev": "e18d7aa8f8c624c915db340349aad4c49b10d173"
		},
		{
			"ImportPath": "github.com/gogo/protobuf/plugin/gostring",
			"Comment": "v0.2-33-ge18d7aa8",
			"Rev": "e18d7aa8f8c624c915db340349aad4c49b10d173"
		},
		{
			"ImportPath": "github.com/gogo/protobuf/plugin/marshalto",
			"Comment": "v0.2-33-ge18d7aa8",
			"Rev": "e18d7aa8f8c624c915db340349aad4c49b10d173"
		},
		{
			"ImportPath": "github.com/gogo/protobuf/plugin/oneofcheck",
			"Comment": "v0.2-33-ge18d7aa8",
			"Rev": "e18d7aa8f8c624c915db340349aad4c49b10d173"
		},
		{
			"ImportPath": "github.com/gogo/protobuf/plugin/populate",
			"Comment": "v0.2-33-ge18d7aa8",
			"Rev": "e18d7aa8f8c624c915db340349aad4c49b10d173"
		},
		{
			"ImportPath": "github.com/gogo/protobuf/plugin/size",
			"Comment": "v0.2-33-ge18d7aa8",
			"Rev": "e18d7aa8f8c624c915db340349aad4c49b10d173"
		},
		{
			"ImportPath": "github.com/gogo/protobuf/plugin/stringer",
			"Comment": "v0.2-33-ge18d7aa8",
			"Rev": "e18d7aa8f8c624c915db340349aad4c49b10d173"
		},
		{
			"ImportPath": "github.com/gogo/protobuf/plugin/testgen",
			"Comment": "v0.2-33-ge18d7aa8",
			"Rev": "e18d7aa8f8c624c915db340349aad4c49b10d173"
		},
		{
			"ImportPath": "github.com/gogo/protobuf/plugin/union",
			"Comment": "v0.2-33-ge18d7aa8",
			"Rev": "e18d7aa8f8c624c915db340349aad4c49b10d173"
		},
		{
			"ImportPath": "github.com/gogo/protobuf/plugin/unmarshal",
			"Comment": "v0.2-33-ge18d7aa8",
			"Rev": "e18d7aa8f8c624c915db340349aad4c49b10d173"
		},
		{
			"ImportPath": "github.com/gogo/protobuf/proto",
			"Comment": "v0.2-33-ge18d7aa8",
			"Rev": "e18d7aa8f8c624c915db340349aad4c49b10d173"
		},
		{
			"ImportPath": "github.com/gogo/protobuf/protoc-gen-gogo/descriptor",
			"Comment": "v0.2-33-ge18d7aa8",
			"Rev": "e18d7aa8f8c624c915db340349aad4c49b10d173"
		},
		{
			"ImportPath": "github.com/gogo/protobuf/protoc-gen-gogo/generator",
			"Comment": "v0.2-33-ge18d7aa8",
			"Rev": "e18d7aa8f8c624c915db340349aad4c49b10d173"
		},
		{
			"ImportPath": "github.com/gogo/protobuf/protoc-gen-gogo/grpc",
			"Comment": "v0.2-33-ge18d7aa8",
			"Rev": "e18d7aa8f8c624c915db340349aad4c49b10d173"
		},
		{
			"ImportPath": "github.com/gogo/protobuf/protoc-gen-gogo/plugin",
			"Comment": "v0.2-33-ge18d7aa8",
			"Rev": "e18d7aa8f8c624c915db340349aad4c49b10d173"
		},
		{
			"ImportPath": "github.com/gogo/protobuf/sortkeys",
			"Comment": "v0.2-33-ge18d7aa8",
			"Rev": "e18d7aa8f8c624c915db340349aad4c49b10d173"
		},
		{
			"ImportPath": "github.com/gogo/protobuf/vanity",
			"Comment": "v0.2-33-ge18d7aa8",
			"Rev": "e18d7aa8f8c624c915db340349aad4c49b10d173"
		},
		{
			"ImportPath": "github.com/gogo/protobuf/vanity/command",
			"Comment": "v0.2-33-ge18d7aa8",
			"Rev": "e18d7aa8f8c624c915db340349aad4c49b10d173"
		},
		{
			"ImportPath": "github.com/golang/glog",
			"Rev": "44145f04b68cf362d9c4df2182967c2275eaefed"
		},
		{
			"ImportPath": "github.com/golang/groupcache/lru",
			"Rev": "02826c3e79038b59d737d3b1c0a1d937f71a4433"
		},
		{
			"ImportPath": "github.com/golang/mock/gomock",
			"Rev": "bd3c8e81be01eef76d4b503f5e687d2d1354d2d9"
		},
		{
			"ImportPath": "github.com/golang/protobuf/jsonpb",
			"Rev": "8616e8ee5e20a1704615e6c8d7afcdac06087a67"
		},
		{
			"ImportPath": "github.com/golang/protobuf/proto",
			"Rev": "8616e8ee5e20a1704615e6c8d7afcdac06087a67"
		},
		{
			"ImportPath": "github.com/google/btree",
			"Rev": "7d79101e329e5a3adf994758c578dab82b90c017"
		},
		{
			"ImportPath": "github.com/google/cadvisor/api",
			"Comment": "v0.24.0-alpha1-82-gc30a9e7",
			"Rev": "c30a9e7d3642fffb422f08be34a7bbc15d69cdbf"
		},
		{
			"ImportPath": "github.com/google/cadvisor/cache/memory",
			"Comment": "v0.24.0-alpha1-82-gc30a9e7",
			"Rev": "c30a9e7d3642fffb422f08be34a7bbc15d69cdbf"
		},
		{
			"ImportPath": "github.com/google/cadvisor/client/v2",
			"Comment": "v0.24.0-alpha1-82-gc30a9e7",
			"Rev": "c30a9e7d3642fffb422f08be34a7bbc15d69cdbf"
		},
		{
			"ImportPath": "github.com/google/cadvisor/collector",
			"Comment": "v0.24.0-alpha1-82-gc30a9e7",
			"Rev": "c30a9e7d3642fffb422f08be34a7bbc15d69cdbf"
		},
		{
			"ImportPath": "github.com/google/cadvisor/container",
			"Comment": "v0.24.0-alpha1-82-gc30a9e7",
			"Rev": "c30a9e7d3642fffb422f08be34a7bbc15d69cdbf"
		},
		{
			"ImportPath": "github.com/google/cadvisor/container/common",
			"Comment": "v0.24.0-alpha1-82-gc30a9e7",
			"Rev": "c30a9e7d3642fffb422f08be34a7bbc15d69cdbf"
		},
		{
			"ImportPath": "github.com/google/cadvisor/container/docker",
			"Comment": "v0.24.0-alpha1-82-gc30a9e7",
			"Rev": "c30a9e7d3642fffb422f08be34a7bbc15d69cdbf"
		},
		{
			"ImportPath": "github.com/google/cadvisor/container/libcontainer",
			"Comment": "v0.24.0-alpha1-82-gc30a9e7",
			"Rev": "c30a9e7d3642fffb422f08be34a7bbc15d69cdbf"
		},
		{
			"ImportPath": "github.com/google/cadvisor/container/raw",
			"Comment": "v0.24.0-alpha1-82-gc30a9e7",
			"Rev": "c30a9e7d3642fffb422f08be34a7bbc15d69cdbf"
		},
		{
			"ImportPath": "github.com/google/cadvisor/container/rkt",
			"Comment": "v0.24.0-alpha1-82-gc30a9e7",
			"Rev": "c30a9e7d3642fffb422f08be34a7bbc15d69cdbf"
		},
		{
			"ImportPath": "github.com/google/cadvisor/container/systemd",
			"Comment": "v0.24.0-alpha1-82-gc30a9e7",
			"Rev": "c30a9e7d3642fffb422f08be34a7bbc15d69cdbf"
		},
		{
			"ImportPath": "github.com/google/cadvisor/devicemapper",
			"Comment": "v0.24.0-alpha1-82-gc30a9e7",
			"Rev": "c30a9e7d3642fffb422f08be34a7bbc15d69cdbf"
		},
		{
			"ImportPath": "github.com/google/cadvisor/events",
			"Comment": "v0.24.0-alpha1-82-gc30a9e7",
			"Rev": "c30a9e7d3642fffb422f08be34a7bbc15d69cdbf"
		},
		{
			"ImportPath": "github.com/google/cadvisor/fs",
			"Comment": "v0.24.0-alpha1-82-gc30a9e7",
			"Rev": "c30a9e7d3642fffb422f08be34a7bbc15d69cdbf"
		},
		{
			"ImportPath": "github.com/google/cadvisor/healthz",
			"Comment": "v0.24.0-alpha1-82-gc30a9e7",
			"Rev": "c30a9e7d3642fffb422f08be34a7bbc15d69cdbf"
		},
		{
			"ImportPath": "github.com/google/cadvisor/http",
			"Comment": "v0.24.0-alpha1-82-gc30a9e7",
			"Rev": "c30a9e7d3642fffb422f08be34a7bbc15d69cdbf"
		},
		{
			"ImportPath": "github.com/google/cadvisor/http/mux",
			"Comment": "v0.24.0-alpha1-82-gc30a9e7",
			"Rev": "c30a9e7d3642fffb422f08be34a7bbc15d69cdbf"
		},
		{
			"ImportPath": "github.com/google/cadvisor/info/v1",
			"Comment": "v0.24.0-alpha1-82-gc30a9e7",
			"Rev": "c30a9e7d3642fffb422f08be34a7bbc15d69cdbf"
		},
		{
			"ImportPath": "github.com/google/cadvisor/info/v2",
			"Comment": "v0.24.0-alpha1-82-gc30a9e7",
			"Rev": "c30a9e7d3642fffb422f08be34a7bbc15d69cdbf"
		},
		{
			"ImportPath": "github.com/google/cadvisor/machine",
			"Comment": "v0.24.0-alpha1-82-gc30a9e7",
			"Rev": "c30a9e7d3642fffb422f08be34a7bbc15d69cdbf"
		},
		{
			"ImportPath": "github.com/google/cadvisor/manager",
			"Comment": "v0.24.0-alpha1-82-gc30a9e7",
			"Rev": "c30a9e7d3642fffb422f08be34a7bbc15d69cdbf"
		},
		{
			"ImportPath": "github.com/google/cadvisor/manager/watcher",
			"Comment": "v0.24.0-alpha1-82-gc30a9e7",
			"Rev": "c30a9e7d3642fffb422f08be34a7bbc15d69cdbf"
		},
		{
			"ImportPath": "github.com/google/cadvisor/manager/watcher/raw",
			"Comment": "v0.24.0-alpha1-82-gc30a9e7",
			"Rev": "c30a9e7d3642fffb422f08be34a7bbc15d69cdbf"
		},
		{
			"ImportPath": "github.com/google/cadvisor/manager/watcher/rkt",
			"Comment": "v0.24.0-alpha1-82-gc30a9e7",
			"Rev": "c30a9e7d3642fffb422f08be34a7bbc15d69cdbf"
		},
		{
			"ImportPath": "github.com/google/cadvisor/metrics",
			"Comment": "v0.24.0-alpha1-82-gc30a9e7",
			"Rev": "c30a9e7d3642fffb422f08be34a7bbc15d69cdbf"
		},
		{
			"ImportPath": "github.com/google/cadvisor/pages",
			"Comment": "v0.24.0-alpha1-82-gc30a9e7",
			"Rev": "c30a9e7d3642fffb422f08be34a7bbc15d69cdbf"
		},
		{
			"ImportPath": "github.com/google/cadvisor/pages/static",
			"Comment": "v0.24.0-alpha1-82-gc30a9e7",
			"Rev": "c30a9e7d3642fffb422f08be34a7bbc15d69cdbf"
		},
		{
			"ImportPath": "github.com/google/cadvisor/storage",
			"Comment": "v0.24.0-alpha1-82-gc30a9e7",
			"Rev": "c30a9e7d3642fffb422f08be34a7bbc15d69cdbf"
		},
		{
			"ImportPath": "github.com/google/cadvisor/summary",
			"Comment": "v0.24.0-alpha1-82-gc30a9e7",
			"Rev": "c30a9e7d3642fffb422f08be34a7bbc15d69cdbf"
		},
		{
			"ImportPath": "github.com/google/cadvisor/utils",
			"Comment": "v0.24.0-alpha1-82-gc30a9e7",
			"Rev": "c30a9e7d3642fffb422f08be34a7bbc15d69cdbf"
		},
		{
			"ImportPath": "github.com/google/cadvisor/utils/cloudinfo",
			"Comment": "v0.24.0-alpha1-82-gc30a9e7",
			"Rev": "c30a9e7d3642fffb422f08be34a7bbc15d69cdbf"
		},
		{
			"ImportPath": "github.com/google/cadvisor/utils/cpuload",
			"Comment": "v0.24.0-alpha1-82-gc30a9e7",
			"Rev": "c30a9e7d3642fffb422f08be34a7bbc15d69cdbf"
		},
		{
			"ImportPath": "github.com/google/cadvisor/utils/cpuload/netlink",
			"Comment": "v0.24.0-alpha1-82-gc30a9e7",
			"Rev": "c30a9e7d3642fffb422f08be34a7bbc15d69cdbf"
		},
		{
			"ImportPath": "github.com/google/cadvisor/utils/docker",
			"Comment": "v0.24.0-alpha1-82-gc30a9e7",
			"Rev": "c30a9e7d3642fffb422f08be34a7bbc15d69cdbf"
		},
		{
			"ImportPath": "github.com/google/cadvisor/utils/oomparser",
			"Comment": "v0.24.0-alpha1-82-gc30a9e7",
			"Rev": "c30a9e7d3642fffb422f08be34a7bbc15d69cdbf"
		},
		{
			"ImportPath": "github.com/google/cadvisor/utils/sysfs",
			"Comment": "v0.24.0-alpha1-82-gc30a9e7",
			"Rev": "c30a9e7d3642fffb422f08be34a7bbc15d69cdbf"
		},
		{
			"ImportPath": "github.com/google/cadvisor/utils/sysinfo",
			"Comment": "v0.24.0-alpha1-82-gc30a9e7",
			"Rev": "c30a9e7d3642fffb422f08be34a7bbc15d69cdbf"
		},
		{
			"ImportPath": "github.com/google/cadvisor/utils/tail",
			"Comment": "v0.24.0-alpha1-82-gc30a9e7",
			"Rev": "c30a9e7d3642fffb422f08be34a7bbc15d69cdbf"
		},
		{
			"ImportPath": "github.com/google/cadvisor/validate",
			"Comment": "v0.24.0-alpha1-82-gc30a9e7",
			"Rev": "c30a9e7d3642fffb422f08be34a7bbc15d69cdbf"
		},
		{
			"ImportPath": "github.com/google/cadvisor/version",
			"Comment": "v0.24.0-alpha1-82-gc30a9e7",
			"Rev": "c30a9e7d3642fffb422f08be34a7bbc15d69cdbf"
		},
		{
			"ImportPath": "github.com/google/certificate-transparency/go",
			"Rev": "af98904302724c29aa6659ca372d41c9687de2b7"
		},
		{
			"ImportPath": "github.com/google/certificate-transparency/go/asn1",
			"Rev": "af98904302724c29aa6659ca372d41c9687de2b7"
		},
		{
			"ImportPath": "github.com/google/certificate-transparency/go/client",
			"Rev": "af98904302724c29aa6659ca372d41c9687de2b7"
		},
		{
			"ImportPath": "github.com/google/certificate-transparency/go/x509",
			"Rev": "af98904302724c29aa6659ca372d41c9687de2b7"
		},
		{
			"ImportPath": "github.com/google/certificate-transparency/go/x509/pkix",
			"Rev": "af98904302724c29aa6659ca372d41c9687de2b7"
		},
		{
			"ImportPath": "github.com/google/gofuzz",
			"Rev": "44d81051d367757e1c7c6a5a86423ece9afcf63c"
		},
		{
			"ImportPath": "github.com/gophercloud/gophercloud",
			"Rev": "12f19e5e04d617182cffa5c11f189ef0013b9791"
		},
		{
			"ImportPath": "github.com/gophercloud/gophercloud/openstack",
			"Rev": "12f19e5e04d617182cffa5c11f189ef0013b9791"
		},
		{
			"ImportPath": "github.com/gophercloud/gophercloud/openstack/blockstorage/v1/volumes",
			"Rev": "12f19e5e04d617182cffa5c11f189ef0013b9791"
		},
		{
			"ImportPath": "github.com/gophercloud/gophercloud/openstack/common/extensions",
			"Rev": "12f19e5e04d617182cffa5c11f189ef0013b9791"
		},
		{
			"ImportPath": "github.com/gophercloud/gophercloud/openstack/compute/v2/extensions/volumeattach",
			"Rev": "12f19e5e04d617182cffa5c11f189ef0013b9791"
		},
		{
			"ImportPath": "github.com/gophercloud/gophercloud/openstack/compute/v2/flavors",
			"Rev": "12f19e5e04d617182cffa5c11f189ef0013b9791"
		},
		{
			"ImportPath": "github.com/gophercloud/gophercloud/openstack/compute/v2/images",
			"Rev": "12f19e5e04d617182cffa5c11f189ef0013b9791"
		},
		{
			"ImportPath": "github.com/gophercloud/gophercloud/openstack/compute/v2/servers",
			"Rev": "12f19e5e04d617182cffa5c11f189ef0013b9791"
		},
		{
			"ImportPath": "github.com/gophercloud/gophercloud/openstack/identity/v2/tenants",
			"Rev": "12f19e5e04d617182cffa5c11f189ef0013b9791"
		},
		{
			"ImportPath": "github.com/gophercloud/gophercloud/openstack/identity/v2/tokens",
			"Rev": "12f19e5e04d617182cffa5c11f189ef0013b9791"
		},
		{
			"ImportPath": "github.com/gophercloud/gophercloud/openstack/identity/v3/extensions/trusts",
			"Rev": "12f19e5e04d617182cffa5c11f189ef0013b9791"
		},
		{
			"ImportPath": "github.com/gophercloud/gophercloud/openstack/identity/v3/tokens",
			"Rev": "12f19e5e04d617182cffa5c11f189ef0013b9791"
		},
		{
			"ImportPath": "github.com/gophercloud/gophercloud/openstack/networking/v2/extensions",
			"Rev": "12f19e5e04d617182cffa5c11f189ef0013b9791"
		},
		{
			"ImportPath": "github.com/gophercloud/gophercloud/openstack/networking/v2/extensions/layer3/floatingips",
			"Rev": "12f19e5e04d617182cffa5c11f189ef0013b9791"
		},
		{
			"ImportPath": "github.com/gophercloud/gophercloud/openstack/networking/v2/extensions/layer3/routers",
			"Rev": "12f19e5e04d617182cffa5c11f189ef0013b9791"
		},
		{
			"ImportPath": "github.com/gophercloud/gophercloud/openstack/networking/v2/extensions/lbaas/members",
			"Rev": "12f19e5e04d617182cffa5c11f189ef0013b9791"
		},
		{
			"ImportPath": "github.com/gophercloud/gophercloud/openstack/networking/v2/extensions/lbaas/monitors",
			"Rev": "12f19e5e04d617182cffa5c11f189ef0013b9791"
		},
		{
			"ImportPath": "github.com/gophercloud/gophercloud/openstack/networking/v2/extensions/lbaas/pools",
			"Rev": "12f19e5e04d617182cffa5c11f189ef0013b9791"
		},
		{
			"ImportPath": "github.com/gophercloud/gophercloud/openstack/networking/v2/extensions/lbaas/vips",
			"Rev": "12f19e5e04d617182cffa5c11f189ef0013b9791"
		},
		{
			"ImportPath": "github.com/gophercloud/gophercloud/openstack/networking/v2/extensions/lbaas_v2/listeners",
			"Rev": "12f19e5e04d617182cffa5c11f189ef0013b9791"
		},
		{
			"ImportPath": "github.com/gophercloud/gophercloud/openstack/networking/v2/extensions/lbaas_v2/loadbalancers",
			"Rev": "12f19e5e04d617182cffa5c11f189ef0013b9791"
		},
		{
			"ImportPath": "github.com/gophercloud/gophercloud/openstack/networking/v2/extensions/lbaas_v2/monitors",
			"Rev": "12f19e5e04d617182cffa5c11f189ef0013b9791"
		},
		{
			"ImportPath": "github.com/gophercloud/gophercloud/openstack/networking/v2/extensions/lbaas_v2/pools",
			"Rev": "12f19e5e04d617182cffa5c11f189ef0013b9791"
		},
		{
			"ImportPath": "github.com/gophercloud/gophercloud/openstack/networking/v2/extensions/security/groups",
			"Rev": "12f19e5e04d617182cffa5c11f189ef0013b9791"
		},
		{
			"ImportPath": "github.com/gophercloud/gophercloud/openstack/networking/v2/extensions/security/rules",
			"Rev": "12f19e5e04d617182cffa5c11f189ef0013b9791"
		},
		{
			"ImportPath": "github.com/gophercloud/gophercloud/openstack/networking/v2/ports",
			"Rev": "12f19e5e04d617182cffa5c11f189ef0013b9791"
		},
		{
			"ImportPath": "github.com/gophercloud/gophercloud/openstack/utils",
			"Rev": "12f19e5e04d617182cffa5c11f189ef0013b9791"
		},
		{
			"ImportPath": "github.com/gophercloud/gophercloud/pagination",
			"Rev": "12f19e5e04d617182cffa5c11f189ef0013b9791"
		},
		{
			"ImportPath": "github.com/gorilla/context",
			"Rev": "215affda49addc4c8ef7e2534915df2c8c35c6cd"
		},
		{
			"ImportPath": "github.com/gorilla/mux",
			"Rev": "8096f47503459bcc74d1f4c487b7e6e42e5746b5"
		},
		{
			"ImportPath": "github.com/grpc-ecosystem/grpc-gateway/runtime",
			"Comment": "v1.0.0-8-gf52d055",
			"Rev": "f52d055dc48aec25854ed7d31862f78913cf17d1"
		},
		{
			"ImportPath": "github.com/grpc-ecosystem/grpc-gateway/runtime/internal",
			"Comment": "v1.0.0-8-gf52d055",
			"Rev": "f52d055dc48aec25854ed7d31862f78913cf17d1"
		},
		{
			"ImportPath": "github.com/grpc-ecosystem/grpc-gateway/utilities",
			"Comment": "v1.0.0-8-gf52d055",
			"Rev": "f52d055dc48aec25854ed7d31862f78913cf17d1"
		},
		{
			"ImportPath": "github.com/hashicorp/golang-lru",
			"Rev": "a0d98a5f288019575c6d1f4bb1573fef2d1fcdc4"
		},
		{
			"ImportPath": "github.com/hashicorp/golang-lru/simplelru",
			"Rev": "a0d98a5f288019575c6d1f4bb1573fef2d1fcdc4"
		},
		{
			"ImportPath": "github.com/hashicorp/hcl",
			"Rev": "d8c773c4cba11b11539e3d45f93daeaa5dcf1fa1"
		},
		{
			"ImportPath": "github.com/hashicorp/hcl/hcl/ast",
			"Rev": "d8c773c4cba11b11539e3d45f93daeaa5dcf1fa1"
		},
		{
			"ImportPath": "github.com/hashicorp/hcl/hcl/parser",
			"Rev": "d8c773c4cba11b11539e3d45f93daeaa5dcf1fa1"
		},
		{
			"ImportPath": "github.com/hashicorp/hcl/hcl/scanner",
			"Rev": "d8c773c4cba11b11539e3d45f93daeaa5dcf1fa1"
		},
		{
			"ImportPath": "github.com/hashicorp/hcl/hcl/strconv",
			"Rev": "d8c773c4cba11b11539e3d45f93daeaa5dcf1fa1"
		},
		{
			"ImportPath": "github.com/hashicorp/hcl/hcl/token",
			"Rev": "d8c773c4cba11b11539e3d45f93daeaa5dcf1fa1"
		},
		{
			"ImportPath": "github.com/hashicorp/hcl/json/parser",
			"Rev": "d8c773c4cba11b11539e3d45f93daeaa5dcf1fa1"
		},
		{
			"ImportPath": "github.com/hashicorp/hcl/json/scanner",
			"Rev": "d8c773c4cba11b11539e3d45f93daeaa5dcf1fa1"
		},
		{
			"ImportPath": "github.com/hashicorp/hcl/json/token",
			"Rev": "d8c773c4cba11b11539e3d45f93daeaa5dcf1fa1"
		},
		{
			"ImportPath": "github.com/hawkular/hawkular-client-go/metrics",
			"Comment": "v0.5.1-1-g1d46ce7",
			"Rev": "1d46ce7e1eca635f372357a8ccbf1fa7cc28b7d2"
		},
		{
			"ImportPath": "github.com/heketi/heketi/client/api/go-client",
			"Comment": "v3.0.0-7-g28b5cc4",
			"Rev": "28b5cc4cc6d2b9bdfa91ed1b93efaab4931aa697"
		},
		{
			"ImportPath": "github.com/heketi/heketi/pkg/glusterfs/api",
			"Comment": "v3.0.0-7-g28b5cc4",
			"Rev": "28b5cc4cc6d2b9bdfa91ed1b93efaab4931aa697"
		},
		{
			"ImportPath": "github.com/heketi/heketi/pkg/utils",
			"Comment": "v3.0.0-7-g28b5cc4",
			"Rev": "28b5cc4cc6d2b9bdfa91ed1b93efaab4931aa697"
		},
		{
			"ImportPath": "github.com/howeyc/gopass",
			"Rev": "3ca23474a7c7203e0a0a070fd33508f6efdb9b3d"
		},
		{
			"ImportPath": "github.com/imdario/mergo",
			"Comment": "0.1.3-8-g6633656",
			"Rev": "6633656539c1639d9d78127b7d47c622b5d7b6dc"
		},
		{
			"ImportPath": "github.com/inconshreveable/mousetrap",
			"Rev": "76626ae9c91c4f2a10f34cad8ce83ea42c93bb75"
		},
		{
			"ImportPath": "github.com/influxdata/influxdb/client",
			"Comment": "v0.12.2",
			"Rev": "383332daed5595926c235f250b11433f67229c35"
		},
		{
			"ImportPath": "github.com/influxdata/influxdb/models",
			"Comment": "v0.12.2",
			"Rev": "383332daed5595926c235f250b11433f67229c35"
		},
		{
			"ImportPath": "github.com/influxdata/influxdb/pkg/escape",
			"Comment": "v0.12.2",
			"Rev": "383332daed5595926c235f250b11433f67229c35"
		},
		{
			"ImportPath": "github.com/jmespath/go-jmespath",
			"Comment": "0.2.2",
			"Rev": "3433f3ea46d9f8019119e7dd41274e112a2359a9"
		},
		{
			"ImportPath": "github.com/jonboulle/clockwork",
			"Rev": "72f9bd7c4e0c2a40055ab3d0f09654f730cce982"
		},
		{
			"ImportPath": "github.com/jteeuwen/go-bindata",
			"Comment": "v3.0.7-72-ga0ff256",
			"Rev": "a0ff2567cfb70903282db057e799fd826784d41d"
		},
		{
			"ImportPath": "github.com/jteeuwen/go-bindata/go-bindata",
			"Comment": "v3.0.7-72-ga0ff256",
			"Rev": "a0ff2567cfb70903282db057e799fd826784d41d"
		},
		{
			"ImportPath": "github.com/juju/ratelimit",
			"Rev": "77ed1c8a01217656d2080ad51981f6e99adaa177"
		},
		{
			"ImportPath": "github.com/kardianos/osext",
			"Rev": "8fef92e41e22a70e700a96b29f066cda30ea24ef"
		},
		{
			"ImportPath": "github.com/kr/fs",
			"Rev": "2788f0dbd16903de03cb8186e5c7d97b69ad387b"
		},
		{
			"ImportPath": "github.com/kr/pty",
			"Comment": "release.r56-29-gf7ee69f",
			"Rev": "f7ee69f31298ecbe5d2b349c711e2547a617d398"
		},
		{
			"ImportPath": "github.com/lpabon/godbc",
			"Comment": "v1.0-1-g9577782",
			"Rev": "9577782540c1398b710ddae1b86268ba03a19b0c"
		},
		{
			"ImportPath": "github.com/magiconair/properties",
			"Comment": "v1.7.0-4-g61b492c",
			"Rev": "61b492c03cf472e0c6419be5899b8e0dc28b1b88"
		},
		{
			"ImportPath": "github.com/mailru/easyjson/buffer",
			"Rev": "d5b7844b561a7bc640052f1b935f7b800330d7e0"
		},
		{
			"ImportPath": "github.com/mailru/easyjson/jlexer",
			"Rev": "d5b7844b561a7bc640052f1b935f7b800330d7e0"
		},
		{
			"ImportPath": "github.com/mailru/easyjson/jwriter",
			"Rev": "d5b7844b561a7bc640052f1b935f7b800330d7e0"
		},
		{
			"ImportPath": "github.com/matttproud/golang_protobuf_extensions/pbutil",
			"Rev": "fc2b8d3a73c4867e51861bbdd5ae3c1f0869dd6a"
		},
		{
			"ImportPath": "github.com/mesos/mesos-go/detector",
			"Comment": "before-0.26-protos-33-g45c8b08",
			"Rev": "45c8b08e9af666add36a6f93ff8c1c75812367b0"
		},
		{
			"ImportPath": "github.com/mesos/mesos-go/detector/zoo",
			"Comment": "before-0.26-protos-33-g45c8b08",
			"Rev": "45c8b08e9af666add36a6f93ff8c1c75812367b0"
		},
		{
			"ImportPath": "github.com/mesos/mesos-go/mesosproto",
			"Comment": "before-0.26-protos-33-g45c8b08",
			"Rev": "45c8b08e9af666add36a6f93ff8c1c75812367b0"
		},
		{
			"ImportPath": "github.com/mesos/mesos-go/mesosutil",
			"Comment": "before-0.26-protos-33-g45c8b08",
			"Rev": "45c8b08e9af666add36a6f93ff8c1c75812367b0"
		},
		{
			"ImportPath": "github.com/mesos/mesos-go/upid",
			"Comment": "before-0.26-protos-33-g45c8b08",
			"Rev": "45c8b08e9af666add36a6f93ff8c1c75812367b0"
		},
		{
			"ImportPath": "github.com/miekg/coredns/middleware/etcd/msg",
			"Comment": "v003",
			"Rev": "20e25559d5eada5a68a0720816a6e947b94860ce"
		},
		{
			"ImportPath": "github.com/miekg/dns",
			"Rev": "5d001d020961ae1c184f9f8152fdc73810481677"
		},
		{
			"ImportPath": "github.com/mistifyio/go-zfs",
			"Comment": "v2.1.1-5-g1b4ae6f",
			"Rev": "1b4ae6fb4e77b095934d4430860ff202060169f8"
		},
		{
			"ImportPath": "github.com/mitchellh/go-wordwrap",
			"Rev": "ad45545899c7b13c020ea92b2072220eefad42b8"
		},
		{
			"ImportPath": "github.com/mitchellh/mapstructure",
			"Rev": "740c764bc6149d3f1806231418adb9f52c11bcbf"
		},
		{
			"ImportPath": "github.com/mreiferson/go-httpclient",
			"Rev": "31f0106b4474f14bc441575c19d3a5fa21aa1f6c"
		},
		{
			"ImportPath": "github.com/mvdan/xurls",
			"Comment": "v0.8.0-14-g1b768d7",
			"Rev": "1b768d7c393abd8e8dda1458385a57becd4b2d4e"
		},
		{
			"ImportPath": "github.com/mxk/go-flowrate/flowrate",
			"Rev": "cca7078d478f8520f85629ad7c68962d31ed7682"
		},
		{
			"ImportPath": "github.com/onsi/ginkgo",
			"Comment": "v1.2.0-66-g74c678d",
			"Rev": "74c678d97c305753605c338c6c78c49ec104b5e7"
		},
		{
			"ImportPath": "github.com/onsi/ginkgo/config",
			"Comment": "v1.2.0-66-g74c678d",
			"Rev": "74c678d97c305753605c338c6c78c49ec104b5e7"
		},
		{
			"ImportPath": "github.com/onsi/ginkgo/ginkgo",
			"Comment": "v1.2.0-66-g74c678d",
			"Rev": "74c678d97c305753605c338c6c78c49ec104b5e7"
		},
		{
			"ImportPath": "github.com/onsi/ginkgo/ginkgo/convert",
			"Comment": "v1.2.0-66-g74c678d",
			"Rev": "74c678d97c305753605c338c6c78c49ec104b5e7"
		},
		{
			"ImportPath": "github.com/onsi/ginkgo/ginkgo/interrupthandler",
			"Comment": "v1.2.0-66-g74c678d",
			"Rev": "74c678d97c305753605c338c6c78c49ec104b5e7"
		},
		{
			"ImportPath": "github.com/onsi/ginkgo/ginkgo/nodot",
			"Comment": "v1.2.0-66-g74c678d",
			"Rev": "74c678d97c305753605c338c6c78c49ec104b5e7"
		},
		{
			"ImportPath": "github.com/onsi/ginkgo/ginkgo/testrunner",
			"Comment": "v1.2.0-66-g74c678d",
			"Rev": "74c678d97c305753605c338c6c78c49ec104b5e7"
		},
		{
			"ImportPath": "github.com/onsi/ginkgo/ginkgo/testsuite",
			"Comment": "v1.2.0-66-g74c678d",
			"Rev": "74c678d97c305753605c338c6c78c49ec104b5e7"
		},
		{
			"ImportPath": "github.com/onsi/ginkgo/ginkgo/watch",
			"Comment": "v1.2.0-66-g74c678d",
			"Rev": "74c678d97c305753605c338c6c78c49ec104b5e7"
		},
		{
			"ImportPath": "github.com/onsi/ginkgo/internal/codelocation",
			"Comment": "v1.2.0-66-g74c678d",
			"Rev": "74c678d97c305753605c338c6c78c49ec104b5e7"
		},
		{
			"ImportPath": "github.com/onsi/ginkgo/internal/containernode",
			"Comment": "v1.2.0-66-g74c678d",
			"Rev": "74c678d97c305753605c338c6c78c49ec104b5e7"
		},
		{
			"ImportPath": "github.com/onsi/ginkgo/internal/failer",
			"Comment": "v1.2.0-66-g74c678d",
			"Rev": "74c678d97c305753605c338c6c78c49ec104b5e7"
		},
		{
			"ImportPath": "github.com/onsi/ginkgo/internal/leafnodes",
			"Comment": "v1.2.0-66-g74c678d",
			"Rev": "74c678d97c305753605c338c6c78c49ec104b5e7"
		},
		{
			"ImportPath": "github.com/onsi/ginkgo/internal/remote",
			"Comment": "v1.2.0-66-g74c678d",
			"Rev": "74c678d97c305753605c338c6c78c49ec104b5e7"
		},
		{
			"ImportPath": "github.com/onsi/ginkgo/internal/spec",
			"Comment": "v1.2.0-66-g74c678d",
			"Rev": "74c678d97c305753605c338c6c78c49ec104b5e7"
		},
		{
			"ImportPath": "github.com/onsi/ginkgo/internal/specrunner",
			"Comment": "v1.2.0-66-g74c678d",
			"Rev": "74c678d97c305753605c338c6c78c49ec104b5e7"
		},
		{
			"ImportPath": "github.com/onsi/ginkgo/internal/suite",
			"Comment": "v1.2.0-66-g74c678d",
			"Rev": "74c678d97c305753605c338c6c78c49ec104b5e7"
		},
		{
			"ImportPath": "github.com/onsi/ginkgo/internal/testingtproxy",
			"Comment": "v1.2.0-66-g74c678d",
			"Rev": "74c678d97c305753605c338c6c78c49ec104b5e7"
		},
		{
			"ImportPath": "github.com/onsi/ginkgo/internal/writer",
			"Comment": "v1.2.0-66-g74c678d",
			"Rev": "74c678d97c305753605c338c6c78c49ec104b5e7"
		},
		{
			"ImportPath": "github.com/onsi/ginkgo/reporters",
			"Comment": "v1.2.0-66-g74c678d",
			"Rev": "74c678d97c305753605c338c6c78c49ec104b5e7"
		},
		{
			"ImportPath": "github.com/onsi/ginkgo/reporters/stenographer",
			"Comment": "v1.2.0-66-g74c678d",
			"Rev": "74c678d97c305753605c338c6c78c49ec104b5e7"
		},
		{
			"ImportPath": "github.com/onsi/ginkgo/types",
			"Comment": "v1.2.0-66-g74c678d",
			"Rev": "74c678d97c305753605c338c6c78c49ec104b5e7"
		},
		{
			"ImportPath": "github.com/onsi/gomega",
			"Comment": "v1.0-122-gd59fa0a",
			"Rev": "d59fa0ac68bb5dd932ee8d24eed631cdd519efc3"
		},
		{
			"ImportPath": "github.com/onsi/gomega/format",
			"Comment": "v1.0-122-gd59fa0a",
			"Rev": "d59fa0ac68bb5dd932ee8d24eed631cdd519efc3"
		},
		{
			"ImportPath": "github.com/onsi/gomega/gstruct",
			"Comment": "v1.0-122-gd59fa0a",
			"Rev": "d59fa0ac68bb5dd932ee8d24eed631cdd519efc3"
		},
		{
			"ImportPath": "github.com/onsi/gomega/gstruct/errors",
			"Comment": "v1.0-122-gd59fa0a",
			"Rev": "d59fa0ac68bb5dd932ee8d24eed631cdd519efc3"
		},
		{
			"ImportPath": "github.com/onsi/gomega/internal/assertion",
			"Comment": "v1.0-122-gd59fa0a",
			"Rev": "d59fa0ac68bb5dd932ee8d24eed631cdd519efc3"
		},
		{
			"ImportPath": "github.com/onsi/gomega/internal/asyncassertion",
			"Comment": "v1.0-122-gd59fa0a",
			"Rev": "d59fa0ac68bb5dd932ee8d24eed631cdd519efc3"
		},
		{
			"ImportPath": "github.com/onsi/gomega/internal/oraclematcher",
			"Comment": "v1.0-122-gd59fa0a",
			"Rev": "d59fa0ac68bb5dd932ee8d24eed631cdd519efc3"
		},
		{
			"ImportPath": "github.com/onsi/gomega/internal/testingtsupport",
			"Comment": "v1.0-122-gd59fa0a",
			"Rev": "d59fa0ac68bb5dd932ee8d24eed631cdd519efc3"
		},
		{
			"ImportPath": "github.com/onsi/gomega/matchers",
			"Comment": "v1.0-122-gd59fa0a",
			"Rev": "d59fa0ac68bb5dd932ee8d24eed631cdd519efc3"
		},
		{
			"ImportPath": "github.com/onsi/gomega/matchers/support/goraph/bipartitegraph",
			"Comment": "v1.0-122-gd59fa0a",
			"Rev": "d59fa0ac68bb5dd932ee8d24eed631cdd519efc3"
		},
		{
			"ImportPath": "github.com/onsi/gomega/matchers/support/goraph/edge",
			"Comment": "v1.0-122-gd59fa0a",
			"Rev": "d59fa0ac68bb5dd932ee8d24eed631cdd519efc3"
		},
		{
			"ImportPath": "github.com/onsi/gomega/matchers/support/goraph/node",
			"Comment": "v1.0-122-gd59fa0a",
			"Rev": "d59fa0ac68bb5dd932ee8d24eed631cdd519efc3"
		},
		{
			"ImportPath": "github.com/onsi/gomega/matchers/support/goraph/util",
			"Comment": "v1.0-122-gd59fa0a",
			"Rev": "d59fa0ac68bb5dd932ee8d24eed631cdd519efc3"
		},
		{
			"ImportPath": "github.com/onsi/gomega/types",
			"Comment": "v1.0-122-gd59fa0a",
			"Rev": "d59fa0ac68bb5dd932ee8d24eed631cdd519efc3"
		},
		{
			"ImportPath": "github.com/opencontainers/runc/libcontainer",
			"Comment": "v1.0.0-rc2-14-g45c30e7",
			"Rev": "45c30e75abfd52107b53048004a83165403ad0d1"
		},
		{
			"ImportPath": "github.com/opencontainers/runc/libcontainer/apparmor",
			"Comment": "v1.0.0-rc2-14-g45c30e7",
			"Rev": "45c30e75abfd52107b53048004a83165403ad0d1"
		},
		{
			"ImportPath": "github.com/opencontainers/runc/libcontainer/cgroups",
			"Comment": "v1.0.0-rc2-14-g45c30e7",
			"Rev": "45c30e75abfd52107b53048004a83165403ad0d1"
		},
		{
			"ImportPath": "github.com/opencontainers/runc/libcontainer/cgroups/fs",
			"Comment": "v1.0.0-rc2-14-g45c30e7",
			"Rev": "45c30e75abfd52107b53048004a83165403ad0d1"
		},
		{
			"ImportPath": "github.com/opencontainers/runc/libcontainer/cgroups/systemd",
			"Comment": "v1.0.0-rc2-14-g45c30e7",
			"Rev": "45c30e75abfd52107b53048004a83165403ad0d1"
		},
		{
			"ImportPath": "github.com/opencontainers/runc/libcontainer/configs",
			"Comment": "v1.0.0-rc2-14-g45c30e7",
			"Rev": "45c30e75abfd52107b53048004a83165403ad0d1"
		},
		{
			"ImportPath": "github.com/opencontainers/runc/libcontainer/configs/validate",
			"Comment": "v1.0.0-rc2-14-g45c30e7",
			"Rev": "45c30e75abfd52107b53048004a83165403ad0d1"
		},
		{
			"ImportPath": "github.com/opencontainers/runc/libcontainer/criurpc",
			"Comment": "v1.0.0-rc2-14-g45c30e7",
			"Rev": "45c30e75abfd52107b53048004a83165403ad0d1"
		},
		{
			"ImportPath": "github.com/opencontainers/runc/libcontainer/keys",
			"Comment": "v1.0.0-rc2-14-g45c30e7",
			"Rev": "45c30e75abfd52107b53048004a83165403ad0d1"
		},
		{
			"ImportPath": "github.com/opencontainers/runc/libcontainer/label",
			"Comment": "v1.0.0-rc2-14-g45c30e7",
			"Rev": "45c30e75abfd52107b53048004a83165403ad0d1"
		},
		{
			"ImportPath": "github.com/opencontainers/runc/libcontainer/seccomp",
			"Comment": "v1.0.0-rc2-14-g45c30e7",
			"Rev": "45c30e75abfd52107b53048004a83165403ad0d1"
		},
		{
			"ImportPath": "github.com/opencontainers/runc/libcontainer/selinux",
			"Comment": "v1.0.0-rc2-14-g45c30e7",
			"Rev": "45c30e75abfd52107b53048004a83165403ad0d1"
		},
		{
			"ImportPath": "github.com/opencontainers/runc/libcontainer/stacktrace",
			"Comment": "v1.0.0-rc2-14-g45c30e7",
			"Rev": "45c30e75abfd52107b53048004a83165403ad0d1"
		},
		{
			"ImportPath": "github.com/opencontainers/runc/libcontainer/system",
			"Comment": "v1.0.0-rc2-14-g45c30e7",
			"Rev": "45c30e75abfd52107b53048004a83165403ad0d1"
		},
		{
			"ImportPath": "github.com/opencontainers/runc/libcontainer/user",
			"Comment": "v1.0.0-rc2-14-g45c30e7",
			"Rev": "45c30e75abfd52107b53048004a83165403ad0d1"
		},
		{
			"ImportPath": "github.com/opencontainers/runc/libcontainer/utils",
			"Comment": "v1.0.0-rc2-14-g45c30e7",
			"Rev": "45c30e75abfd52107b53048004a83165403ad0d1"
		},
		{
			"ImportPath": "github.com/pborman/uuid",
			"Rev": "ca53cad383cad2479bbba7f7a1a05797ec1386e4"
		},
		{
			"ImportPath": "github.com/pelletier/go-buffruneio",
			"Rev": "df1e16fde7fc330a0ca68167c23bf7ed6ac31d6d"
		},
		{
			"ImportPath": "github.com/pelletier/go-toml",
			"Comment": "v0.3.5-10-g0049ab3",
			"Rev": "0049ab3dc4c4c70a9eee23087437b69c0dde2130"
		},
		{
			"ImportPath": "github.com/pkg/errors",
			"Comment": "v0.7.0-13-ga221380",
			"Rev": "a22138067af1c4942683050411a841ade67fe1eb"
		},
		{
			"ImportPath": "github.com/pkg/sftp",
			"Rev": "4d0e916071f68db74f8a73926335f809396d6b42"
		},
		{
			"ImportPath": "github.com/pmezard/go-difflib/difflib",
			"Rev": "d8ed2627bdf02c080bf22230dbb337003b7aba2d"
		},
		{
			"ImportPath": "github.com/prometheus/client_golang/prometheus",
			"Comment": "0.7.0-52-ge51041b",
			"Rev": "e51041b3fa41cece0dca035740ba6411905be473"
		},
		{
			"ImportPath": "github.com/prometheus/client_model/go",
			"Comment": "model-0.0.2-12-gfa8ad6f",
			"Rev": "fa8ad6fec33561be4280a8f0514318c79d7f6cb6"
		},
		{
			"ImportPath": "github.com/prometheus/common/expfmt",
			"Rev": "ffe929a3f4c4faeaa10f2b9535c2b1be3ad15650"
		},
		{
			"ImportPath": "github.com/prometheus/common/model",
			"Rev": "ffe929a3f4c4faeaa10f2b9535c2b1be3ad15650"
		},
		{
			"ImportPath": "github.com/prometheus/procfs",
			"Rev": "454a56f35412459b5e684fd5ec0f9211b94f002a"
		},
		{
			"ImportPath": "github.com/quobyte/api",
			"Rev": "bf713b5a4333f44504fa1ce63690de45cfed6413"
		},
		{
			"ImportPath": "github.com/rackspace/gophercloud",
			"Comment": "v1.0.0-1012-ge00690e8",
			"Rev": "e00690e87603abe613e9f02c816c7c4bef82e063"
		},
		{
			"ImportPath": "github.com/rackspace/gophercloud/openstack",
			"Comment": "v1.0.0-1012-ge00690e8",
			"Rev": "e00690e87603abe613e9f02c816c7c4bef82e063"
		},
		{
			"ImportPath": "github.com/rackspace/gophercloud/openstack/blockstorage/v1/volumes",
			"Comment": "v1.0.0-1012-ge00690e8",
			"Rev": "e00690e87603abe613e9f02c816c7c4bef82e063"
		},
		{
			"ImportPath": "github.com/rackspace/gophercloud/openstack/compute/v2/extensions/bootfromvolume",
			"Comment": "v1.0.0-1012-ge00690e8",
			"Rev": "e00690e87603abe613e9f02c816c7c4bef82e063"
		},
		{
			"ImportPath": "github.com/rackspace/gophercloud/openstack/compute/v2/extensions/diskconfig",
			"Comment": "v1.0.0-1012-ge00690e8",
			"Rev": "e00690e87603abe613e9f02c816c7c4bef82e063"
		},
		{
			"ImportPath": "github.com/rackspace/gophercloud/openstack/compute/v2/extensions/volumeattach",
			"Comment": "v1.0.0-1012-ge00690e8",
			"Rev": "e00690e87603abe613e9f02c816c7c4bef82e063"
		},
		{
			"ImportPath": "github.com/rackspace/gophercloud/openstack/compute/v2/flavors",
			"Comment": "v1.0.0-1012-ge00690e8",
			"Rev": "e00690e87603abe613e9f02c816c7c4bef82e063"
		},
		{
			"ImportPath": "github.com/rackspace/gophercloud/openstack/compute/v2/images",
			"Comment": "v1.0.0-1012-ge00690e8",
			"Rev": "e00690e87603abe613e9f02c816c7c4bef82e063"
		},
		{
			"ImportPath": "github.com/rackspace/gophercloud/openstack/compute/v2/servers",
			"Comment": "v1.0.0-1012-ge00690e8",
			"Rev": "e00690e87603abe613e9f02c816c7c4bef82e063"
		},
		{
			"ImportPath": "github.com/rackspace/gophercloud/openstack/identity/v2/tenants",
			"Comment": "v1.0.0-1012-ge00690e8",
			"Rev": "e00690e87603abe613e9f02c816c7c4bef82e063"
		},
		{
			"ImportPath": "github.com/rackspace/gophercloud/openstack/identity/v2/tokens",
			"Comment": "v1.0.0-1012-ge00690e8",
			"Rev": "e00690e87603abe613e9f02c816c7c4bef82e063"
		},
		{
			"ImportPath": "github.com/rackspace/gophercloud/openstack/identity/v3/tokens",
			"Comment": "v1.0.0-1012-ge00690e8",
			"Rev": "e00690e87603abe613e9f02c816c7c4bef82e063"
		},
		{
			"ImportPath": "github.com/rackspace/gophercloud/openstack/utils",
			"Comment": "v1.0.0-1012-ge00690e8",
			"Rev": "e00690e87603abe613e9f02c816c7c4bef82e063"
		},
		{
			"ImportPath": "github.com/rackspace/gophercloud/pagination",
			"Comment": "v1.0.0-1012-ge00690e8",
			"Rev": "e00690e87603abe613e9f02c816c7c4bef82e063"
		},
		{
			"ImportPath": "github.com/rackspace/gophercloud/rackspace",
			"Comment": "v1.0.0-1012-ge00690e8",
			"Rev": "e00690e87603abe613e9f02c816c7c4bef82e063"
		},
		{
			"ImportPath": "github.com/rackspace/gophercloud/rackspace/blockstorage/v1/volumes",
			"Comment": "v1.0.0-1012-ge00690e8",
			"Rev": "e00690e87603abe613e9f02c816c7c4bef82e063"
		},
		{
			"ImportPath": "github.com/rackspace/gophercloud/rackspace/compute/v2/servers",
			"Comment": "v1.0.0-1012-ge00690e8",
			"Rev": "e00690e87603abe613e9f02c816c7c4bef82e063"
		},
		{
			"ImportPath": "github.com/rackspace/gophercloud/rackspace/compute/v2/volumeattach",
			"Comment": "v1.0.0-1012-ge00690e8",
			"Rev": "e00690e87603abe613e9f02c816c7c4bef82e063"
		},
		{
			"ImportPath": "github.com/rackspace/gophercloud/rackspace/identity/v2/tokens",
			"Comment": "v1.0.0-1012-ge00690e8",
			"Rev": "e00690e87603abe613e9f02c816c7c4bef82e063"
		},
		{
			"ImportPath": "github.com/rackspace/gophercloud/testhelper",
			"Comment": "v1.0.0-1012-ge00690e8",
			"Rev": "e00690e87603abe613e9f02c816c7c4bef82e063"
		},
		{
			"ImportPath": "github.com/rackspace/gophercloud/testhelper/client",
			"Comment": "v1.0.0-1012-ge00690e8",
			"Rev": "e00690e87603abe613e9f02c816c7c4bef82e063"
		},
		{
			"ImportPath": "github.com/renstrom/dedent",
			"Comment": "v1.0.0-3-g020d11c",
			"Rev": "020d11c3b9c0c7a3c2efcc8e5cf5b9ef7bcea21f"
		},
		{
			"ImportPath": "github.com/robfig/cron",
			"Comment": "v1-40-g783cfcb",
			"Rev": "783cfcb01fb00c48f740c9de79122bd410294149"
		},
		{
			"ImportPath": "github.com/rubiojr/go-vhd/vhd",
			"Rev": "0bfd3b39853cdde5762efda92289f14b0ac0491b"
		},
		{
			"ImportPath": "github.com/russross/blackfriday",
			"Comment": "v1.4-2-g300106c",
			"Rev": "300106c228d52c8941d4b3de6054a6062a86dda3"
		},
		{
			"ImportPath": "github.com/samuel/go-zookeeper/zk",
			"Rev": "177002e16a0061912f02377e2dd8951a8b3551bc"
		},
		{
			"ImportPath": "github.com/seccomp/libseccomp-golang",
			"Rev": "1b506fc7c24eec5a3693cdcbed40d9c226cfc6a1"
		},
		{
			"ImportPath": "github.com/shurcooL/sanitized_anchor_name",
			"Rev": "10ef21a441db47d8b13ebcc5fd2310f636973c77"
		},
		{
			"ImportPath": "github.com/spf13/afero",
			"Rev": "b28a7effac979219c2a2ed6205a4d70e4b1bcd02"
		},
		{
			"ImportPath": "github.com/spf13/afero/mem",
			"Rev": "b28a7effac979219c2a2ed6205a4d70e4b1bcd02"
		},
		{
			"ImportPath": "github.com/spf13/afero/sftp",
			"Rev": "b28a7effac979219c2a2ed6205a4d70e4b1bcd02"
		},
		{
			"ImportPath": "github.com/spf13/cast",
			"Rev": "e31f36ffc91a2ba9ddb72a4b6a607ff9b3d3cb63"
		},
		{
			"ImportPath": "github.com/spf13/cobra",
			"Rev": "f62e98d28ab7ad31d707ba837a966378465c7b57"
		},
		{
			"ImportPath": "github.com/spf13/cobra/doc",
			"Rev": "f62e98d28ab7ad31d707ba837a966378465c7b57"
		},
		{
			"ImportPath": "github.com/spf13/jwalterweatherman",
			"Rev": "33c24e77fb80341fe7130ee7c594256ff08ccc46"
		},
		{
			"ImportPath": "github.com/spf13/pflag",
			"Rev": "5ccb023bc27df288a957c5e994cd44fd19619465"
		},
		{
			"ImportPath": "github.com/spf13/viper",
			"Rev": "7fb2782df3d83e0036cc89f461ed0422628776f4"
		},
		{
			"ImportPath": "github.com/square/go-jose",
			"Rev": "789a4c4bd4c118f7564954f441b29c153ccd6a96"
		},
		{
			"ImportPath": "github.com/square/go-jose/cipher",
			"Rev": "789a4c4bd4c118f7564954f441b29c153ccd6a96"
		},
		{
			"ImportPath": "github.com/square/go-jose/json",
			"Rev": "789a4c4bd4c118f7564954f441b29c153ccd6a96"
		},
		{
			"ImportPath": "github.com/stretchr/objx",
			"Rev": "1a9d0bb9f541897e62256577b352fdbc1fb4fd94"
		},
		{
			"ImportPath": "github.com/stretchr/testify/assert",
			"Comment": "v1.0-88-ge3a8ff8",
			"Rev": "e3a8ff8ce36581f87a15341206f205b1da467059"
		},
		{
			"ImportPath": "github.com/stretchr/testify/mock",
			"Comment": "v1.0-88-ge3a8ff8",
			"Rev": "e3a8ff8ce36581f87a15341206f205b1da467059"
		},
		{
			"ImportPath": "github.com/stretchr/testify/require",
			"Comment": "v1.0-88-ge3a8ff8",
			"Rev": "e3a8ff8ce36581f87a15341206f205b1da467059"
		},
		{
			"ImportPath": "github.com/syndtr/gocapability/capability",
			"Rev": "e7cb7fa329f456b3855136a2642b197bad7366ba"
		},
		{
			"ImportPath": "github.com/ugorji/go/codec",
			"Rev": "ded73eae5db7e7a0ef6f55aace87a2873c5d2b74"
		},
		{
			"ImportPath": "github.com/ugorji/go/codec/codecgen",
			"Rev": "ded73eae5db7e7a0ef6f55aace87a2873c5d2b74"
		},
		{
			"ImportPath": "github.com/vishvananda/netlink",
			"Rev": "1e2e08e8a2dcdacaae3f14ac44c5cfa31361f270"
		},
		{
			"ImportPath": "github.com/vishvananda/netlink/nl",
			"Rev": "1e2e08e8a2dcdacaae3f14ac44c5cfa31361f270"
		},
		{
			"ImportPath": "github.com/vmware/govmomi",
			"Comment": "v0.8.0-9-gb5ee639",
			"Rev": "b5ee639d7aa4b8dbb48ab4f75dddc19f71b5c514"
		},
		{
			"ImportPath": "github.com/vmware/govmomi/find",
			"Comment": "v0.8.0-9-gb5ee639",
			"Rev": "b5ee639d7aa4b8dbb48ab4f75dddc19f71b5c514"
		},
		{
			"ImportPath": "github.com/vmware/govmomi/list",
			"Comment": "v0.8.0-9-gb5ee639",
			"Rev": "b5ee639d7aa4b8dbb48ab4f75dddc19f71b5c514"
		},
		{
			"ImportPath": "github.com/vmware/govmomi/object",
			"Comment": "v0.8.0-9-gb5ee639",
			"Rev": "b5ee639d7aa4b8dbb48ab4f75dddc19f71b5c514"
		},
		{
			"ImportPath": "github.com/vmware/govmomi/property",
			"Comment": "v0.8.0-9-gb5ee639",
			"Rev": "b5ee639d7aa4b8dbb48ab4f75dddc19f71b5c514"
		},
		{
			"ImportPath": "github.com/vmware/govmomi/session",
			"Comment": "v0.8.0-9-gb5ee639",
			"Rev": "b5ee639d7aa4b8dbb48ab4f75dddc19f71b5c514"
		},
		{
			"ImportPath": "github.com/vmware/govmomi/task",
			"Comment": "v0.8.0-9-gb5ee639",
			"Rev": "b5ee639d7aa4b8dbb48ab4f75dddc19f71b5c514"
		},
		{
			"ImportPath": "github.com/vmware/govmomi/vim25",
			"Comment": "v0.8.0-9-gb5ee639",
			"Rev": "b5ee639d7aa4b8dbb48ab4f75dddc19f71b5c514"
		},
		{
			"ImportPath": "github.com/vmware/govmomi/vim25/debug",
			"Comment": "v0.8.0-9-gb5ee639",
			"Rev": "b5ee639d7aa4b8dbb48ab4f75dddc19f71b5c514"
		},
		{
			"ImportPath": "github.com/vmware/govmomi/vim25/methods",
			"Comment": "v0.8.0-9-gb5ee639",
			"Rev": "b5ee639d7aa4b8dbb48ab4f75dddc19f71b5c514"
		},
		{
			"ImportPath": "github.com/vmware/govmomi/vim25/mo",
			"Comment": "v0.8.0-9-gb5ee639",
			"Rev": "b5ee639d7aa4b8dbb48ab4f75dddc19f71b5c514"
		},
		{
			"ImportPath": "github.com/vmware/govmomi/vim25/progress",
			"Comment": "v0.8.0-9-gb5ee639",
			"Rev": "b5ee639d7aa4b8dbb48ab4f75dddc19f71b5c514"
		},
		{
			"ImportPath": "github.com/vmware/govmomi/vim25/soap",
			"Comment": "v0.8.0-9-gb5ee639",
			"Rev": "b5ee639d7aa4b8dbb48ab4f75dddc19f71b5c514"
		},
		{
			"ImportPath": "github.com/vmware/govmomi/vim25/types",
			"Comment": "v0.8.0-9-gb5ee639",
			"Rev": "b5ee639d7aa4b8dbb48ab4f75dddc19f71b5c514"
		},
		{
			"ImportPath": "github.com/vmware/govmomi/vim25/xml",
			"Comment": "v0.8.0-9-gb5ee639",
			"Rev": "b5ee639d7aa4b8dbb48ab4f75dddc19f71b5c514"
		},
		{
			"ImportPath": "github.com/vmware/photon-controller-go-sdk/photon",
			"Comment": "PROMOTED-339",
			"Rev": "dd6be2029ef341cae37b2557ddd302f68176f832"
		},
		{
			"ImportPath": "github.com/vmware/photon-controller-go-sdk/photon/lightwave",
			"Comment": "PROMOTED-339",
			"Rev": "dd6be2029ef341cae37b2557ddd302f68176f832"
		},
		{
			"ImportPath": "github.com/xanzy/go-cloudstack/cloudstack",
			"Comment": "v2.1.1-1-g1e2cbf6",
			"Rev": "1e2cbf647e57fa90353612074fdfc42faf5073bf"
		},
		{
			"ImportPath": "github.com/xiang90/probing",
			"Rev": "07dd2e8dfe18522e9c447ba95f2fe95262f63bb2"
		},
		{
			"ImportPath": "github.com/xyproto/simpleredis",
			"Comment": "v1.0-13-g5292687",
			"Rev": "5292687f5379e01054407da44d7c4590a61fd3de"
		},
		{
			"ImportPath": "go4.org/errorutil",
			"Rev": "03efcb870d84809319ea509714dd6d19a1498483"
		},
		{
			"ImportPath": "golang.org/x/crypto/bcrypt",
			"Rev": "d172538b2cfce0c13cee31e647d0367aa8cd2486"
		},
		{
			"ImportPath": "golang.org/x/crypto/blowfish",
			"Rev": "d172538b2cfce0c13cee31e647d0367aa8cd2486"
		},
		{
			"ImportPath": "golang.org/x/crypto/curve25519",
			"Rev": "d172538b2cfce0c13cee31e647d0367aa8cd2486"
		},
		{
			"ImportPath": "golang.org/x/crypto/ed25519",
			"Rev": "d172538b2cfce0c13cee31e647d0367aa8cd2486"
		},
		{
			"ImportPath": "golang.org/x/crypto/ed25519/internal/edwards25519",
			"Rev": "d172538b2cfce0c13cee31e647d0367aa8cd2486"
		},
		{
			"ImportPath": "golang.org/x/crypto/pkcs12",
			"Rev": "d172538b2cfce0c13cee31e647d0367aa8cd2486"
		},
		{
			"ImportPath": "golang.org/x/crypto/pkcs12/internal/rc2",
			"Rev": "d172538b2cfce0c13cee31e647d0367aa8cd2486"
		},
		{
			"ImportPath": "golang.org/x/crypto/ssh",
			"Rev": "d172538b2cfce0c13cee31e647d0367aa8cd2486"
		},
		{
			"ImportPath": "golang.org/x/crypto/ssh/terminal",
			"Rev": "d172538b2cfce0c13cee31e647d0367aa8cd2486"
		},
		{
			"ImportPath": "golang.org/x/exp/inotify",
			"Rev": "292a51b8d262487dab23a588950e8052d63d9113"
		},
		{
			"ImportPath": "golang.org/x/net/context",
			"Rev": "e90d6d0afc4c315a0d87a568ae68577cc15149a0"
		},
		{
			"ImportPath": "golang.org/x/net/context/ctxhttp",
			"Rev": "e90d6d0afc4c315a0d87a568ae68577cc15149a0"
		},
		{
			"ImportPath": "golang.org/x/net/html",
			"Rev": "e90d6d0afc4c315a0d87a568ae68577cc15149a0"
		},
		{
			"ImportPath": "golang.org/x/net/html/atom",
			"Rev": "e90d6d0afc4c315a0d87a568ae68577cc15149a0"
		},
		{
			"ImportPath": "golang.org/x/net/http2",
			"Rev": "e90d6d0afc4c315a0d87a568ae68577cc15149a0"
		},
		{
			"ImportPath": "golang.org/x/net/http2/hpack",
			"Rev": "e90d6d0afc4c315a0d87a568ae68577cc15149a0"
		},
		{
			"ImportPath": "golang.org/x/net/idna",
			"Rev": "e90d6d0afc4c315a0d87a568ae68577cc15149a0"
		},
		{
			"ImportPath": "golang.org/x/net/internal/timeseries",
			"Rev": "e90d6d0afc4c315a0d87a568ae68577cc15149a0"
		},
		{
			"ImportPath": "golang.org/x/net/lex/httplex",
			"Rev": "e90d6d0afc4c315a0d87a568ae68577cc15149a0"
		},
		{
			"ImportPath": "golang.org/x/net/proxy",
			"Rev": "e90d6d0afc4c315a0d87a568ae68577cc15149a0"
		},
		{
			"ImportPath": "golang.org/x/net/trace",
			"Rev": "e90d6d0afc4c315a0d87a568ae68577cc15149a0"
		},
		{
			"ImportPath": "golang.org/x/net/websocket",
			"Rev": "e90d6d0afc4c315a0d87a568ae68577cc15149a0"
		},
		{
			"ImportPath": "golang.org/x/oauth2",
			"Rev": "3c3a985cb79f52a3190fbc056984415ca6763d01"
		},
		{
			"ImportPath": "golang.org/x/oauth2/google",
			"Rev": "3c3a985cb79f52a3190fbc056984415ca6763d01"
		},
		{
			"ImportPath": "golang.org/x/oauth2/internal",
			"Rev": "3c3a985cb79f52a3190fbc056984415ca6763d01"
		},
		{
			"ImportPath": "golang.org/x/oauth2/jws",
			"Rev": "3c3a985cb79f52a3190fbc056984415ca6763d01"
		},
		{
			"ImportPath": "golang.org/x/oauth2/jwt",
			"Rev": "3c3a985cb79f52a3190fbc056984415ca6763d01"
		},
		{
			"ImportPath": "golang.org/x/sys/unix",
			"Rev": "8f0908ab3b2457e2e15403d3697c9ef5cb4b57a9"
		},
		{
			"ImportPath": "golang.org/x/text/cases",
			"Rev": "2910a502d2bf9e43193af9d68ca516529614eed3"
		},
		{
			"ImportPath": "golang.org/x/text/encoding",
			"Rev": "2910a502d2bf9e43193af9d68ca516529614eed3"
		},
		{
			"ImportPath": "golang.org/x/text/encoding/internal",
			"Rev": "2910a502d2bf9e43193af9d68ca516529614eed3"
		},
		{
			"ImportPath": "golang.org/x/text/encoding/internal/identifier",
			"Rev": "2910a502d2bf9e43193af9d68ca516529614eed3"
		},
		{
			"ImportPath": "golang.org/x/text/encoding/unicode",
			"Rev": "2910a502d2bf9e43193af9d68ca516529614eed3"
		},
		{
			"ImportPath": "golang.org/x/text/internal/tag",
			"Rev": "2910a502d2bf9e43193af9d68ca516529614eed3"
		},
		{
			"ImportPath": "golang.org/x/text/internal/utf8internal",
			"Rev": "2910a502d2bf9e43193af9d68ca516529614eed3"
		},
		{
			"ImportPath": "golang.org/x/text/language",
			"Rev": "2910a502d2bf9e43193af9d68ca516529614eed3"
		},
		{
			"ImportPath": "golang.org/x/text/runes",
			"Rev": "2910a502d2bf9e43193af9d68ca516529614eed3"
		},
		{
			"ImportPath": "golang.org/x/text/secure/bidirule",
			"Rev": "2910a502d2bf9e43193af9d68ca516529614eed3"
		},
		{
			"ImportPath": "golang.org/x/text/secure/precis",
			"Rev": "2910a502d2bf9e43193af9d68ca516529614eed3"
		},
		{
			"ImportPath": "golang.org/x/text/transform",
			"Rev": "2910a502d2bf9e43193af9d68ca516529614eed3"
		},
		{
			"ImportPath": "golang.org/x/text/unicode/bidi",
			"Rev": "2910a502d2bf9e43193af9d68ca516529614eed3"
		},
		{
			"ImportPath": "golang.org/x/text/unicode/norm",
			"Rev": "2910a502d2bf9e43193af9d68ca516529614eed3"
		},
		{
			"ImportPath": "golang.org/x/text/width",
			"Rev": "2910a502d2bf9e43193af9d68ca516529614eed3"
		},
		{
			"ImportPath": "google.golang.org/api/cloudmonitoring/v2beta2",
			"Rev": "55146ba61254fdb1c26d65ff3c04bc1611ad73fb"
		},
		{
			"ImportPath": "google.golang.org/api/compute/v1",
			"Rev": "55146ba61254fdb1c26d65ff3c04bc1611ad73fb"
		},
		{
			"ImportPath": "google.golang.org/api/container/v1",
			"Rev": "55146ba61254fdb1c26d65ff3c04bc1611ad73fb"
		},
		{
			"ImportPath": "google.golang.org/api/dns/v1",
			"Rev": "55146ba61254fdb1c26d65ff3c04bc1611ad73fb"
		},
		{
			"ImportPath": "google.golang.org/api/gensupport",
			"Rev": "55146ba61254fdb1c26d65ff3c04bc1611ad73fb"
		},
		{
			"ImportPath": "google.golang.org/api/googleapi",
			"Rev": "55146ba61254fdb1c26d65ff3c04bc1611ad73fb"
		},
		{
			"ImportPath": "google.golang.org/api/googleapi/internal/uritemplates",
			"Rev": "55146ba61254fdb1c26d65ff3c04bc1611ad73fb"
		},
		{
			"ImportPath": "google.golang.org/api/logging/v2beta1",
			"Rev": "55146ba61254fdb1c26d65ff3c04bc1611ad73fb"
		},
		{
			"ImportPath": "google.golang.org/appengine",
			"Rev": "4f7eeb5305a4ba1966344836ba4af9996b7b4e05"
		},
		{
			"ImportPath": "google.golang.org/appengine/internal",
			"Rev": "4f7eeb5305a4ba1966344836ba4af9996b7b4e05"
		},
		{
			"ImportPath": "google.golang.org/appengine/internal/app_identity",
			"Rev": "4f7eeb5305a4ba1966344836ba4af9996b7b4e05"
		},
		{
			"ImportPath": "google.golang.org/appengine/internal/base",
			"Rev": "4f7eeb5305a4ba1966344836ba4af9996b7b4e05"
		},
		{
			"ImportPath": "google.golang.org/appengine/internal/datastore",
			"Rev": "4f7eeb5305a4ba1966344836ba4af9996b7b4e05"
		},
		{
			"ImportPath": "google.golang.org/appengine/internal/log",
			"Rev": "4f7eeb5305a4ba1966344836ba4af9996b7b4e05"
		},
		{
			"ImportPath": "google.golang.org/appengine/internal/modules",
			"Rev": "4f7eeb5305a4ba1966344836ba4af9996b7b4e05"
		},
		{
			"ImportPath": "google.golang.org/appengine/internal/remote_api",
			"Rev": "4f7eeb5305a4ba1966344836ba4af9996b7b4e05"
		},
		{
			"ImportPath": "google.golang.org/grpc",
			"Comment": "v1.0.0-183-g231b4cf",
			"Rev": "231b4cfea0e79843053a33f5fe90bd4d84b23cd3"
		},
		{
			"ImportPath": "google.golang.org/grpc/codes",
			"Comment": "v1.0.0-183-g231b4cf",
			"Rev": "231b4cfea0e79843053a33f5fe90bd4d84b23cd3"
		},
		{
			"ImportPath": "google.golang.org/grpc/credentials",
			"Comment": "v1.0.0-183-g231b4cf",
			"Rev": "231b4cfea0e79843053a33f5fe90bd4d84b23cd3"
		},
		{
			"ImportPath": "google.golang.org/grpc/grpclog",
			"Comment": "v1.0.0-183-g231b4cf",
			"Rev": "231b4cfea0e79843053a33f5fe90bd4d84b23cd3"
		},
		{
			"ImportPath": "google.golang.org/grpc/internal",
			"Comment": "v1.0.0-183-g231b4cf",
			"Rev": "231b4cfea0e79843053a33f5fe90bd4d84b23cd3"
		},
		{
			"ImportPath": "google.golang.org/grpc/metadata",
			"Comment": "v1.0.0-183-g231b4cf",
			"Rev": "231b4cfea0e79843053a33f5fe90bd4d84b23cd3"
		},
		{
			"ImportPath": "google.golang.org/grpc/naming",
			"Comment": "v1.0.0-183-g231b4cf",
			"Rev": "231b4cfea0e79843053a33f5fe90bd4d84b23cd3"
		},
		{
			"ImportPath": "google.golang.org/grpc/peer",
			"Comment": "v1.0.0-183-g231b4cf",
			"Rev": "231b4cfea0e79843053a33f5fe90bd4d84b23cd3"
		},
		{
			"ImportPath": "google.golang.org/grpc/transport",
			"Comment": "v1.0.0-183-g231b4cf",
			"Rev": "231b4cfea0e79843053a33f5fe90bd4d84b23cd3"
		},
		{
			"ImportPath": "gopkg.in/gcfg.v1",
			"Comment": "v1.0.0",
			"Rev": "083575c3955c85df16fe9590cceab64d03f5eb6e"
		},
		{
			"ImportPath": "gopkg.in/gcfg.v1/scanner",
			"Comment": "v1.0.0",
			"Rev": "083575c3955c85df16fe9590cceab64d03f5eb6e"
		},
		{
			"ImportPath": "gopkg.in/gcfg.v1/token",
			"Comment": "v1.0.0",
			"Rev": "083575c3955c85df16fe9590cceab64d03f5eb6e"
		},
		{
			"ImportPath": "gopkg.in/gcfg.v1/types",
			"Comment": "v1.0.0",
			"Rev": "083575c3955c85df16fe9590cceab64d03f5eb6e"
		},
		{
			"ImportPath": "gopkg.in/inf.v0",
			"Comment": "v0.9.0",
			"Rev": "3887ee99ecf07df5b447e9b00d9c0b2adaa9f3e4"
		},
		{
			"ImportPath": "gopkg.in/natefinch/lumberjack.v2",
			"Comment": "v1.0-16-g20b71e5",
			"Rev": "20b71e5b60d756d3d2f80def009790325acc2b23"
		},
		{
			"ImportPath": "gopkg.in/yaml.v2",
			"Rev": "53feefa2559fb8dfa8d81baad31be332c97d6c77"
		},
		{
			"ImportPath": "k8s.io/gengo/args",
			"Rev": "c118aa8edfff53fe5b69127a970f54b6cf3a7563"
		},
		{
			"ImportPath": "k8s.io/gengo/examples/deepcopy-gen/generators",
			"Rev": "c118aa8edfff53fe5b69127a970f54b6cf3a7563"
		},
		{
			"ImportPath": "k8s.io/gengo/examples/defaulter-gen/generators",
			"Rev": "c118aa8edfff53fe5b69127a970f54b6cf3a7563"
		},
		{
			"ImportPath": "k8s.io/gengo/examples/import-boss/generators",
			"Rev": "c118aa8edfff53fe5b69127a970f54b6cf3a7563"
		},
		{
			"ImportPath": "k8s.io/gengo/examples/set-gen/generators",
			"Rev": "c118aa8edfff53fe5b69127a970f54b6cf3a7563"
		},
		{
			"ImportPath": "k8s.io/gengo/examples/set-gen/sets",
			"Rev": "c118aa8edfff53fe5b69127a970f54b6cf3a7563"
		},
		{
			"ImportPath": "k8s.io/gengo/generator",
			"Rev": "c118aa8edfff53fe5b69127a970f54b6cf3a7563"
		},
		{
			"ImportPath": "k8s.io/gengo/namer",
			"Rev": "c118aa8edfff53fe5b69127a970f54b6cf3a7563"
		},
		{
			"ImportPath": "k8s.io/gengo/parser",
			"Rev": "c118aa8edfff53fe5b69127a970f54b6cf3a7563"
		},
		{
			"ImportPath": "k8s.io/gengo/types",
			"Rev": "c118aa8edfff53fe5b69127a970f54b6cf3a7563"
		},
		{
			"ImportPath": "k8s.io/heapster/metrics/api/v1/types",
			"Comment": "v1.2.0-beta.1",
			"Rev": "c2ac40f1adf8c42a79badddb2a2acd673cae3bcb"
		},
		{
			"ImportPath": "k8s.io/heapster/metrics/apis/metrics/v1alpha1",
			"Comment": "v1.2.0-beta.1",
			"Rev": "c2ac40f1adf8c42a79badddb2a2acd673cae3bcb"
		}
	]
}<|MERGE_RESOLUTION|>--- conflicted
+++ resolved
@@ -1,11 +1,7 @@
 {
 	"ImportPath": "k8s.io/kubernetes",
 	"GoVersion": "go1.7",
-<<<<<<< HEAD
-	"GodepVersion": "v79",
-=======
 	"GodepVersion": "v75",
->>>>>>> 6a65964d
 	"Packages": [
 		"github.com/ugorji/go/codec/codecgen",
 		"github.com/onsi/ginkgo/ginkgo",
