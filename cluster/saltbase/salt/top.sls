base:
  '*':
    - base
    - debian-auto-upgrades

  'roles:kubernetes-pool':
    - match: grain
    - docker
{% if grains['cloud'] is defined and grains['cloud'] == 'azure' %}
    - openvpn-client
<<<<<<< HEAD
{% elif grains.network_mode is defined and grains.network_mode == 'calico' %}
    - calico.node
{% else %}
    - sdn
=======
>>>>>>> 91fc1af9
{% endif %}
    - helpers
    - cadvisor
    - kubelet
    - kube-proxy
{% if pillar.get('enable_node_logging', '').lower() == 'true' and pillar['logging_destination'] is defined %}
  {% if pillar['logging_destination'] == 'elasticsearch' %}
    - fluentd-es
  {% elif pillar['logging_destination'] == 'gcp' %}
    - fluentd-gcp
  {% endif %}
{% endif %}
    - logrotate
    - monit

  'roles:kubernetes-master':
    - match: grain
    - generate-cert
    - etcd
    - kube-apiserver
    - kube-controller-manager
    - kube-scheduler
    - monit
{% if grains['cloud'] is defined and not grains.cloud in [ 'aws', 'gce' ] %}
    - nginx
{% endif %}
    - cadvisor
    - kube-client-tools
    - kube-master-addons
    - kube-admission-controls
{% if grains['cloud'] is defined and grains['cloud'] != 'vagrant' %}
    - logrotate
{% endif %}
    - kube-addons
{% if grains['cloud'] is defined and grains['cloud'] == 'azure' %}
    - openvpn
{% endif %}
{% if grains['cloud'] is defined and grains['cloud'] == 'vagrant' %}
    - docker
    - kubelet
<<<<<<< HEAD
{% if grains['network_mode'] is defined and grains['network_mode'] == 'calico' %}
    - calico.master
{% else %}
    - sdn
=======
>>>>>>> 91fc1af9
{% endif %}
{% endif %}
{% if grains['cloud'] is defined and grains['cloud'] == 'aws' %}
    - docker
    - kubelet
{% endif %}
{% if grains['cloud'] is defined and grains['cloud'] == 'gce' %}
    - docker
    - kubelet
{% endif %}

  'roles:kubernetes-pool-vsphere':
    - match: grain
    - static-routes<|MERGE_RESOLUTION|>--- conflicted
+++ resolved
@@ -8,13 +8,8 @@
     - docker
 {% if grains['cloud'] is defined and grains['cloud'] == 'azure' %}
     - openvpn-client
-<<<<<<< HEAD
 {% elif grains.network_mode is defined and grains.network_mode == 'calico' %}
     - calico.node
-{% else %}
-    - sdn
-=======
->>>>>>> 91fc1af9
 {% endif %}
     - helpers
     - cadvisor
@@ -55,13 +50,8 @@
 {% if grains['cloud'] is defined and grains['cloud'] == 'vagrant' %}
     - docker
     - kubelet
-<<<<<<< HEAD
 {% if grains['network_mode'] is defined and grains['network_mode'] == 'calico' %}
     - calico.master
-{% else %}
-    - sdn
-=======
->>>>>>> 91fc1af9
 {% endif %}
 {% endif %}
 {% if grains['cloud'] is defined and grains['cloud'] == 'aws' %}
