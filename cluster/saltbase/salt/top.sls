--- conflicted
+++ resolved
@@ -47,25 +47,13 @@
 {% if grains['cloud'] is defined and grains['cloud'] == 'azure' %}
     - openvpn
 {% endif %}
-<<<<<<< HEAD
-{% if grains['cloud'] is defined and grains['cloud'] == 'vagrant' %}
+{% if grains['cloud'] is defined and grains['cloud'] in [ 'vagrant', 'gce', 'aws' ] %}
     - docker
     - kubelet
 {% if grains['network_mode'] is defined and grains['network_mode'] == 'calico' %}
     - calico.master
 {% endif %}
 {% endif %}
-{% if grains['cloud'] is defined and grains['cloud'] == 'aws' %}
-    - docker
-    - kubelet
-{% endif %}
-{% if grains['cloud'] is defined and grains['cloud'] == 'gce' %}
-=======
-{% if grains['cloud'] is defined and grains['cloud'] in [ 'vagrant', 'gce', 'aws' ] %}
->>>>>>> 9363285b
-    - docker
-    - kubelet
-{% endif %}
 
   'roles:kubernetes-pool-vsphere':
     - match: grain
